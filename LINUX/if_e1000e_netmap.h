/*
 * Copyright (C) 2012-2014 Gaetano Catalli, Luigi Rizzo. All rights reserved.
 *
 * Redistribution and use in source and binary forms, with or without
 * modification, are permitted provided that the following conditions
 * are met:
 * 1. Redistributions of source code must retain the above copyright
 *    notice, this list of conditions and the following disclaimer.
 * 2. Redistributions in binary form must reproduce the above copyright
 *    notice, this list of conditions and the following disclaimer in the
 *    documentation and/or other materials provided with the distribution.
 *
 * THIS SOFTWARE IS PROVIDED BY THE AUTHOR AND CONTRIBUTORS ``AS IS'' AND
 * ANY EXPRESS OR IMPLIED WARRANTIES, INCLUDING, BUT NOT LIMITED TO, THE
 * IMPLIED WARRANTIES OF MERCHANTABILITY AND FITNESS FOR A PARTICULAR PURPOSE
 * ARE DISCLAIMED.  IN NO EVENT SHALL THE AUTHOR OR CONTRIBUTORS BE LIABLE
 * FOR ANY DIRECT, INDIRECT, INCIDENTAL, SPECIAL, EXEMPLARY, OR CONSEQUENTIAL
 * DAMAGES (INCLUDING, BUT NOT LIMITED TO, PROCUREMENT OF SUBSTITUTE GOODS
 * OR SERVICES; LOSS OF USE, DATA, OR PROFITS; OR BUSINESS INTERRUPTION)
 * HOWEVER CAUSED AND ON ANY THEORY OF LIABILITY, WHETHER IN CONTRACT, STRICT
 * LIABILITY, OR TORT (INCLUDING NEGLIGENCE OR OTHERWISE) ARISING IN ANY WAY
 * OUT OF THE USE OF THIS SOFTWARE, EVEN IF ADVISED OF THE POSSIBILITY OF
 * SUCH DAMAGE.
 */

/*
 * $Id: if_e1000e_netmap.h 10670 2012-02-27 21:15:38Z luigi $
 *
 * netmap support for: e1000e (linux version)
 * For details on netmap support please see ixgbe_netmap.h
 * The driver supports 1 TX and 1 RX ring. Single lock.
 * tx buffer address only written on change.
 * Apparently the driver uses extended descriptors on rx from 3.2.32
 * Rx Crc stripping ?
 */


#include <bsd_glue.h>
#include <net/netmap.h>
#include <netmap/netmap_kern.h>

#define SOFTC_T	e1000_adapter

/*
 * Adaptation to different versions of the driver.
 */
#if LINUX_VERSION_CODE >= KERNEL_VERSION(3, 2, 0)
#warning this driver uses extended descriptors
#define NM_E1K_RX_DESC_T	union e1000_rx_desc_extended
#define	NM_E1R_RX_STATUS	wb.upper.status_error
#define	NM_E1R_RX_LENGTH	wb.upper.length
#define	NM_E1R_RX_BUFADDR	read.buffer_addr
#else
#warning this driver uses regular descriptors
#define E1000_RX_DESC_EXT	E1000_RX_DESC	// XXX workaround
#define NM_E1K_RX_DESC_T	struct e1000_rx_desc
#define	NM_E1R_RX_STATUS	status
#define	NM_E1R_RX_BUFADDR	buffer_addr
#define	NM_E1R_RX_LENGTH	length
#endif /* up to 3.2.x */

#if LINUX_VERSION_CODE >= KERNEL_VERSION(3, 4, 0)
#define NM_WR_TX_TAIL(_x)	writel(_x, txr->tail)	// XXX tx_ring
#define	NM_WR_RX_TAIL(_x)	writel(_x, rxr->tail)	// XXX rx_ring
#define	NM_RD_TX_HEAD()		readl(txr->head)
#else
#define NM_WR_TX_TAIL(_x)	writel(_x, adapter->hw.hw_addr + txr->tail)
#define	NM_WR_RX_TAIL(_x)	writel(_x, adapter->hw.hw_addr + rxr->tail)
#define	NM_RD_TX_HEAD()		readl(adapter->hw.hw_addr + txr->head)
#endif /* < 3.4.0 */

<<<<<<< HEAD
=======
#if LINUX_VERSION_CODE >= KERNEL_VERSION(3, 15, 0)
#define nm_e1000e_down(_a)	e1000e_down(_a, true)
#else
#define nm_e1000e_down(_a)	e1000e_down(_a)
#endif

>>>>>>> 63777ebb

/*
 * Register/unregister. We are already under netmap lock.
 */
static int
e1000_netmap_reg(struct netmap_adapter *na, int onoff)
{
	struct ifnet *ifp = na->ifp;
	struct SOFTC_T *adapter = netdev_priv(ifp);

	/* protect against other reinit */
	while (test_and_set_bit(__E1000_RESETTING, &adapter->state))
		usleep_range(1000, 2000);

	rtnl_lock();
	if (netif_running(adapter->netdev))
		nm_e1000e_down(adapter);

	/* enable or disable flags and callbacks in na and ifp */
	if (onoff) {
		nm_set_native_flags(na);
	} else {
		nm_clear_native_flags(na);
	}

	if (netif_running(adapter->netdev))
		e1000e_up(adapter);
	else
		e1000e_reset(adapter);	// XXX is it needed ?

	rtnl_unlock();

	clear_bit(__E1000_RESETTING, &adapter->state);
	return (0);
}


/*
 * Reconcile kernel and user view of the transmit ring.
 */
static int
e1000_netmap_txsync(struct netmap_kring *kring, int flags)
{
	struct netmap_adapter *na = kring->na;
	struct ifnet *ifp = na->ifp;
	struct netmap_ring *ring = kring->ring;
	u_int ring_nr = kring->ring_id;
	u_int nm_i;	/* index into the netmap ring */
	u_int nic_i;	/* index into the NIC ring */
	u_int n;
	u_int const lim = kring->nkr_num_slots - 1;
	u_int const head = kring->rhead;
	/* generate an interrupt approximately every half ring */
	u_int report_frequency = kring->nkr_num_slots >> 1;

	/* device-specific */
	struct SOFTC_T *adapter = netdev_priv(ifp);
	struct e1000_ring* txr = &adapter->tx_ring[ring_nr];

	rmb();
	/*
	 * First part: process new packets to send.
	 */

	if (!netif_carrier_ok(ifp)) {
		goto out;
	}

	nm_i = kring->nr_hwcur;
	if (nm_i != head) {	/* we have new packets to send */
		nic_i = netmap_idx_k2n(kring, nm_i);
		for (n = 0; nm_i != head; n++) {
			struct netmap_slot *slot = &ring->slot[nm_i];
			u_int len = slot->len;
			uint64_t paddr;
<<<<<<< HEAD
			void *addr = PNMB(slot, &paddr);
=======
			void *addr = PNMB(na, slot, &paddr);
>>>>>>> 63777ebb

			/* device-specific */
			struct e1000_tx_desc *curr = E1000_TX_DESC(*txr, nic_i);
			int flags = (slot->flags & NS_REPORT ||
				nic_i == 0 || nic_i == report_frequency) ?
				E1000_TXD_CMD_RS : 0;

<<<<<<< HEAD
			NM_CHECK_ADDR_LEN(addr, len);
=======
			NM_CHECK_ADDR_LEN(na, addr, len);
>>>>>>> 63777ebb

			if (slot->flags & NS_BUF_CHANGED) {
				/* buffer has changed, reload map */
				// netmap_reload_map(pdev, DMA_TO_DEVICE, old_paddr, addr)
				curr->buffer_addr = htole64(paddr);
			}
			slot->flags &= ~(NS_REPORT | NS_BUF_CHANGED);

			/* Fill the slot in the NIC ring. */
			curr->upper.data = 0;
			curr->lower.data = htole32(adapter->txd_cmd | len | flags |
				E1000_TXD_CMD_EOP);
			nm_i = nm_next(nm_i, lim);
			nic_i = nm_next(nic_i, lim);
		}
		kring->nr_hwcur = head;

		wmb();	/* synchronize writes to the NIC ring */

		txr->next_to_use = nic_i;
		NM_WR_TX_TAIL(nic_i);
		mmiowb(); // XXX where do we need this ?
	}

	/*
	 * Second part: reclaim buffers for completed transmissions.
	 */
	if (flags & NAF_FORCE_RECLAIM || nm_kr_txempty(kring)) {
		/* record completed transmissions using TDH */
		nic_i = NM_RD_TX_HEAD();	// XXX could scan descriptors ?
		if (nic_i >= kring->nkr_num_slots) { /* XXX can it happen ? */
			D("TDH wrap %d", nic_i);
			nic_i -= kring->nkr_num_slots;
		}
		txr->next_to_clean = nic_i;
		kring->nr_hwtail = nm_prev(netmap_idx_n2k(kring, nic_i), lim);
	}
out:
	nm_txsync_finalize(kring);

	return 0;
}


/*
 * Reconcile kernel and user view of the receive ring.
 */
static int
e1000_netmap_rxsync(struct netmap_kring *kring, int flags)
{
	struct netmap_adapter *na = kring->na;
	struct ifnet *ifp = na->ifp;
	struct netmap_ring *ring = kring->ring;
	u_int ring_nr = kring->ring_id;
	u_int nm_i;	/* index into the netmap ring */
	u_int nic_i;	/* index into the NIC ring */
	u_int n;
	u_int const lim = kring->nkr_num_slots - 1;
	u_int const head = nm_rxsync_prologue(kring);
	int force_update = (flags & NAF_FORCE_READ) || kring->nr_kflags & NKR_PENDINTR;

	/* device-specific */
	struct SOFTC_T *adapter = netdev_priv(ifp);
	struct e1000_ring *rxr = &adapter->rx_ring[ring_nr];

	if (!netif_carrier_ok(ifp))
		return 0;

	if (head > lim)
		return netmap_ring_reinit(kring);

	rmb();

	/*
	 * First part: import newly received packets.
	 */
	if (netmap_no_pendintr || force_update) {
		uint16_t slot_flags = kring->nkr_slot_flags;
		int strip_crc = (adapter->flags2 & FLAG2_CRC_STRIPPING) ? 0 : 4;

		nic_i = rxr->next_to_clean;
		nm_i = netmap_idx_n2k(kring, nic_i);

		for (n = 0; ; n++) {
			NM_E1K_RX_DESC_T *curr = E1000_RX_DESC_EXT(*rxr, nic_i);
			uint32_t staterr = le32toh(curr->NM_E1R_RX_STATUS);

			if ((staterr & E1000_RXD_STAT_DD) == 0)
				break;
			ring->slot[nm_i].len = le16toh(curr->NM_E1R_RX_LENGTH) - strip_crc;
			ring->slot[nm_i].flags = slot_flags;
			nm_i = nm_next(nm_i, lim);
			nic_i = nm_next(nic_i, lim);
		}
		if (n) { /* update the state variables */
			rxr->next_to_clean = nic_i;
			kring->nr_hwtail = nm_i;
		}
		kring->nr_kflags &= ~NKR_PENDINTR;
	}

	/*
	 * Second part: skip past packets that userspace has released.
	 */
	nm_i = kring->nr_hwcur;
	if (nm_i != head) {
		nic_i = netmap_idx_k2n(kring, nm_i);
		for (n = 0; nm_i != head; n++) {
			struct netmap_slot *slot = &ring->slot[nm_i];
			uint64_t paddr;
<<<<<<< HEAD
			void *addr = PNMB(slot, &paddr);
			NM_E1K_RX_DESC_T *curr = E1000_RX_DESC_EXT(*rxr, nic_i);

			if (addr == netmap_buffer_base) /* bad buf */
=======
			void *addr = PNMB(na, slot, &paddr);
			NM_E1K_RX_DESC_T *curr = E1000_RX_DESC_EXT(*rxr, nic_i);

			if (addr == NETMAP_BUF_BASE(na)) /* bad buf */
>>>>>>> 63777ebb
				goto ring_reset;
			curr->NM_E1R_RX_BUFADDR = htole64(paddr); /* reload ext.desc. addr. */
			if (slot->flags & NS_BUF_CHANGED) {
				/* buffer has changed, reload map */
				// netmap_reload_map(pdev, DMA_TO_DEVICE, old_paddr, addr)
				slot->flags &= ~NS_BUF_CHANGED;
			}
			curr->NM_E1R_RX_STATUS = 0;
			nm_i = nm_next(nm_i, lim);
			nic_i = nm_next(nic_i, lim);
		}
		kring->nr_hwcur = head;
		rxr->next_to_use = nic_i; // XXX not really used
		wmb();
		/*
		 * IMPORTANT: we must leave one free slot in the ring,
		 * so move nic_i back by one unit
		 */
		nic_i = nm_prev(nic_i, lim);
		NM_WR_RX_TAIL(nic_i);
	}

	/* tell userspace that there might be new packets */
	nm_rxsync_finalize(kring);

	return 0;

ring_reset:
	return netmap_ring_reinit(kring);
}


/* diagnostic routine to catch errors */
static void e1000e_no_rx_alloc(struct SOFTC_T *a, int n)
{
	D("e1000->alloc_rx_buf should not be called");
}


/*
 * Make the tx and rx rings point to the netmap buffers.
 */
static int e1000e_netmap_init_buffers(struct SOFTC_T *adapter)
{
	struct ifnet *ifp = adapter->netdev;
	struct netmap_adapter* na = NA(ifp);
	struct netmap_slot* slot;
	struct e1000_ring *rxr = adapter->rx_ring;
	struct e1000_ring *txr = adapter->tx_ring;
	int i, si;
	uint64_t paddr;

	slot = netmap_reset(na, NR_RX, 0, 0);
	if (!slot)
		return 0;	// not in netmap native mode

	adapter->alloc_rx_buf = (void*)e1000e_no_rx_alloc;
	for (i = 0; i < rxr->count; i++) {
		// XXX the skb check and cleanup can go away
		struct e1000_buffer *bi = &rxr->buffer_info[i];
		si = netmap_idx_n2k(&na->rx_rings[0], i);
		PNMB(na, slot + si, &paddr);
		if (bi->skb)
			D("rx buf %d was set", i);
		bi->skb = NULL; // XXX leak if set
		// netmap_load_map(...)
		E1000_RX_DESC_EXT(*rxr, i)->NM_E1R_RX_BUFADDR = htole64(paddr);
	}
	rxr->next_to_use = 0;
	/* preserve buffers already made available to clients */
	i = rxr->count - 1 - nm_kr_rxspace(&na->rx_rings[0]);
	wmb();	/* Force memory writes to complete */
	NM_WR_RX_TAIL(i);

	/* now initialize the tx ring */
	slot = netmap_reset(na, NR_TX, 0, 0);
	for (i = 0; i < na->num_tx_desc; i++) {
		si = netmap_idx_n2k(&na->tx_rings[0], i);
		PNMB(na, slot + si, &paddr);
		// netmap_load_map(...)
		E1000_TX_DESC(*txr, i)->buffer_addr = htole64(paddr);
	}
	return 1;
}


static void
e1000_netmap_attach(struct SOFTC_T *adapter)
{
	struct netmap_adapter na;

	bzero(&na, sizeof(na));

	na.ifp = adapter->netdev;
	na.pdev = &adapter->pdev->dev;
	na.num_tx_desc = adapter->tx_ring->count;
	na.num_rx_desc = adapter->rx_ring->count;
	na.nm_register = e1000_netmap_reg;
	na.nm_txsync = e1000_netmap_txsync;
	na.nm_rxsync = e1000_netmap_rxsync;
	na.num_tx_rings = na.num_rx_rings = 1;
	netmap_attach(&na);
}

/* end of file */<|MERGE_RESOLUTION|>--- conflicted
+++ resolved
@@ -69,15 +69,12 @@
 #define	NM_RD_TX_HEAD()		readl(adapter->hw.hw_addr + txr->head)
 #endif /* < 3.4.0 */
 
-<<<<<<< HEAD
-=======
 #if LINUX_VERSION_CODE >= KERNEL_VERSION(3, 15, 0)
 #define nm_e1000e_down(_a)	e1000e_down(_a, true)
 #else
 #define nm_e1000e_down(_a)	e1000e_down(_a)
 #endif
 
->>>>>>> 63777ebb
 
 /*
  * Register/unregister. We are already under netmap lock.
@@ -153,11 +150,7 @@
 			struct netmap_slot *slot = &ring->slot[nm_i];
 			u_int len = slot->len;
 			uint64_t paddr;
-<<<<<<< HEAD
-			void *addr = PNMB(slot, &paddr);
-=======
 			void *addr = PNMB(na, slot, &paddr);
->>>>>>> 63777ebb
 
 			/* device-specific */
 			struct e1000_tx_desc *curr = E1000_TX_DESC(*txr, nic_i);
@@ -165,11 +158,7 @@
 				nic_i == 0 || nic_i == report_frequency) ?
 				E1000_TXD_CMD_RS : 0;
 
-<<<<<<< HEAD
-			NM_CHECK_ADDR_LEN(addr, len);
-=======
 			NM_CHECK_ADDR_LEN(na, addr, len);
->>>>>>> 63777ebb
 
 			if (slot->flags & NS_BUF_CHANGED) {
 				/* buffer has changed, reload map */
@@ -280,17 +269,10 @@
 		for (n = 0; nm_i != head; n++) {
 			struct netmap_slot *slot = &ring->slot[nm_i];
 			uint64_t paddr;
-<<<<<<< HEAD
-			void *addr = PNMB(slot, &paddr);
-			NM_E1K_RX_DESC_T *curr = E1000_RX_DESC_EXT(*rxr, nic_i);
-
-			if (addr == netmap_buffer_base) /* bad buf */
-=======
 			void *addr = PNMB(na, slot, &paddr);
 			NM_E1K_RX_DESC_T *curr = E1000_RX_DESC_EXT(*rxr, nic_i);
 
 			if (addr == NETMAP_BUF_BASE(na)) /* bad buf */
->>>>>>> 63777ebb
 				goto ring_reset;
 			curr->NM_E1R_RX_BUFADDR = htole64(paddr); /* reload ext.desc. addr. */
 			if (slot->flags & NS_BUF_CHANGED) {
