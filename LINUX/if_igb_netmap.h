--- conflicted
+++ resolved
@@ -132,11 +132,7 @@
 			struct netmap_slot *slot = &ring->slot[nm_i];
 			u_int len = slot->len;
 			uint64_t paddr;
-<<<<<<< HEAD
-			void *addr = PNMB(slot, &paddr);
-=======
 			void *addr = PNMB(na, slot, &paddr);
->>>>>>> 63777ebb
 
 			/* device-specific */
 			union e1000_adv_tx_desc *curr =
@@ -145,11 +141,7 @@
 				nic_i == 0 || nic_i == report_frequency) ?
 				E1000_TXD_CMD_RS : 0;
 
-<<<<<<< HEAD
-			NM_CHECK_ADDR_LEN(addr, len);
-=======
 			NM_CHECK_ADDR_LEN(na, addr, len);
->>>>>>> 63777ebb
 
 			if (slot->flags & NS_BUF_CHANGED) {
 				/* buffer has changed, reload map */
@@ -265,17 +257,10 @@
 		for (n = 0; nm_i != head; n++) {
 			struct netmap_slot *slot = &ring->slot[nm_i];
 			uint64_t paddr;
-<<<<<<< HEAD
-			void *addr = PNMB(slot, &paddr);
-			union e1000_adv_rx_desc *curr = E1000_RX_DESC_ADV(*rxr, nic_i);
-
-			if (addr == netmap_buffer_base) /* bad buf */
-=======
 			void *addr = PNMB(na, slot, &paddr);
 			union e1000_adv_rx_desc *curr = E1000_RX_DESC_ADV(*rxr, nic_i);
 
 			if (addr == NETMAP_BUF_BASE(na)) /* bad buf */
->>>>>>> 63777ebb
 				goto ring_reset;
 
 			if (slot->flags & NS_BUF_CHANGED) {
