--- conflicted
+++ resolved
@@ -182,23 +182,15 @@
 			"\t-d interface	interface name to be detached\n"
 			"\t-a interface	interface name to be attached\n"
 			"\t-h interface	interface name to be attached with the host stack\n"
-<<<<<<< HEAD
-			"\t-l list all or specified bridge's interfaces (default)\n"
-=======
 			"\t-n interface	interface name to be created\n"
 			"\t-r interface	interface name to be deleted\n"
 			"\t-l list all or specified bridge's interfaces (default)\n"
 			"\t-C string ring/slot setting of an interface creating by -n\n"
->>>>>>> 63777ebb
 			"", command);
 		return 0;
 	}
 
-<<<<<<< HEAD
-	while ((ch = getopt(argc, argv, "d:a:h:g:l")) != -1) {
-=======
 	while ((ch = getopt(argc, argv, "d:a:h:g:l:n:r:C:")) != -1) {
->>>>>>> 63777ebb
 		name = optarg; /* default */
 		switch (ch) {
 		default:
@@ -227,12 +219,9 @@
 			nr_cmd = NETMAP_BDG_LIST;
 			if (optind < argc && argv[optind][0] == '-')
 				name = NULL;
-<<<<<<< HEAD
-=======
 			break;
 		case 'C':
 			nmr_config = strdup(optarg);
->>>>>>> 63777ebb
 			break;
 		}
 		if (optind != argc) {
@@ -242,9 +231,5 @@
 	}
 	if (argc == 1)
 		nr_cmd = NETMAP_BDG_LIST;
-<<<<<<< HEAD
-	return bdg_ctl(name, nr_cmd, nr_arg) ? 1 : 0;
-=======
 	return bdg_ctl(name, nr_cmd, nr_arg, nmr_config) ? 1 : 0;
->>>>>>> 63777ebb
 }