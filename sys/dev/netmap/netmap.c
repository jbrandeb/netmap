--- conflicted
+++ resolved
@@ -2328,12 +2328,8 @@
 				}
 
 #ifdef WITH_EXTMEM
-<<<<<<< HEAD
-				opt = nmreq_findoption(hdr->nr_options, NETMAP_REQ_OPT_EXTMEM);
-=======
 				opt = nmreq_findoption((struct nmreq_option *)hdr->nr_options,
 						NETMAP_REQ_OPT_EXTMEM);
->>>>>>> 8b812403
 				if (opt != NULL) {
 					struct nmreq_opt_extmem *e =
 						(struct nmreq_opt_extmem *)opt;
@@ -2398,11 +2394,7 @@
 				}
 				for_rx_tx(t) {
 					priv->np_si[t] = nm_si_user(priv, t) ?
-<<<<<<< HEAD
-						&na->si[t] : &NMR(na, t)[priv->np_qfirst[t]].si;
-=======
 						&na->si[t] : &NMR(na, t)[priv->np_qfirst[t]]->si;
->>>>>>> 8b812403
 				}
 
 				if (req->nr_extra_bufs) {
@@ -2496,20 +2488,12 @@
 		}
 #ifdef WITH_VALE
 		case NETMAP_REQ_VALE_ATTACH: {
-<<<<<<< HEAD
 			error = nm_bdg_ctl_attach(hdr, NULL /* userspace request */);
-=======
-			error = nm_bdg_ctl_attach(hdr);
->>>>>>> 8b812403
 			break;
 		}
 
 		case NETMAP_REQ_VALE_DETACH: {
-<<<<<<< HEAD
 			error = nm_bdg_ctl_detach(hdr, NULL /* userspace request */);
-=======
-			error = nm_bdg_ctl_detach(hdr);
->>>>>>> 8b812403
 			break;
 		}
 
@@ -2581,32 +2565,7 @@
 		}
 
 		case NETMAP_REQ_VALE_NEWIF: {
-<<<<<<< HEAD
 			error = nm_vi_create(hdr);
-=======
-			struct nmreq_vale_newif *req =
-				(struct nmreq_vale_newif *)hdr->nr_body;
-			/* Build a nmreq_register out of the nmreq_vale_newif,
-			 * so that we can call netmap_get_bdg_na(). */
-			struct nmreq_register regreq;
-			bzero(&regreq, sizeof(regreq));
-			regreq.nr_tx_slots = req->nr_tx_slots;
-			regreq.nr_rx_slots = req->nr_rx_slots;
-			regreq.nr_tx_rings = req->nr_tx_rings;
-			regreq.nr_rx_rings = req->nr_rx_rings;
-			regreq.nr_mem_id = req->nr_mem_id;
-			hdr->nr_reqtype = NETMAP_REQ_REGISTER;
-			hdr->nr_body = (uint64_t)&regreq;
-			error = netmap_vi_create(hdr, 0 /* no autodelete */);
-			hdr->nr_reqtype = NETMAP_REQ_VALE_NEWIF;
-			hdr->nr_body = (uint64_t)req;
-                        /* Write back to the original struct. */
-			req->nr_tx_slots = regreq.nr_tx_slots;
-			req->nr_rx_slots = regreq.nr_rx_slots;
-			req->nr_tx_rings = regreq.nr_tx_rings;
-			req->nr_rx_rings = regreq.nr_rx_rings;
-			req->nr_mem_id = regreq.nr_mem_id;
->>>>>>> 8b812403
 			break;
 		}
 
@@ -2725,7 +2684,6 @@
 		break;
 	}
 	}
-<<<<<<< HEAD
 
 	return (error);
 }
@@ -2760,42 +2718,6 @@
 	return 0;
 }
 
-=======
-
-	return (error);
-}
-
-size_t
-nmreq_size_by_type(uint16_t nr_reqtype)
-{
-	switch (nr_reqtype) {
-	case NETMAP_REQ_REGISTER:
-		return sizeof(struct nmreq_register);
-	case NETMAP_REQ_PORT_INFO_GET:
-		return sizeof(struct nmreq_port_info_get);
-	case NETMAP_REQ_VALE_ATTACH:
-		return sizeof(struct nmreq_vale_attach);
-	case NETMAP_REQ_VALE_DETACH:
-		return 0;
-	case NETMAP_REQ_VALE_LIST:
-		return sizeof(struct nmreq_vale_list);
-	case NETMAP_REQ_PORT_HDR_SET:
-	case NETMAP_REQ_PORT_HDR_GET:
-		return sizeof(struct nmreq_port_hdr);
-	case NETMAP_REQ_VALE_NEWIF:
-		return sizeof(struct nmreq_vale_newif);
-	case NETMAP_REQ_VALE_DELIF:
-		return 0;
-	case NETMAP_REQ_VALE_POLLING_ENABLE:
-	case NETMAP_REQ_VALE_POLLING_DISABLE:
-		return sizeof(struct nmreq_vale_polling);
-	case NETMAP_REQ_POOLS_INFO_GET:
-		return sizeof(struct nmreq_pools_info);
-	}
-	return 0;
-}
-
->>>>>>> 8b812403
 size_t
 nmreq_opt_size_by_type(uint16_t nro_reqtype)
 {
@@ -2827,7 +2749,6 @@
 
 	if (hdr->nr_reserved)
 		return EINVAL;
-<<<<<<< HEAD
 
 	if (!nr_body_is_user)
 		return 0;
@@ -2848,28 +2769,6 @@
 		goto out_err;
 	}
 
-=======
-
-	if (!nr_body_is_user)
-		return 0;
-
-	hdr->nr_reserved = nr_body_is_user;
-
-	/* compute the total size of the buffer */
-	rqsz = nmreq_size_by_type(hdr->nr_reqtype);
-	if (rqsz > NETMAP_REQ_MAXSIZE) {
-		error = EMSGSIZE;
-		goto out_err;
-	}
-	if ((rqsz && hdr->nr_body == (uint64_t)NULL) ||
-		(!rqsz && hdr->nr_body != (uint64_t)NULL)) {
-		/* Request body expected, but not found; or
-		 * request body found but unexpected. */
-		error = EINVAL;
-		goto out_err;
-	}
-
->>>>>>> 8b812403
 	bufsz = 2 * sizeof(void *) + rqsz;
 	optsz = 0;
 	for (src = (struct nmreq_option *)hdr->nr_options; src;
@@ -3025,7 +2924,6 @@
 	hdr->nr_reserved = 0;
 	nm_os_free(bufstart);
 	return rerror;
-<<<<<<< HEAD
 }
 
 struct nmreq_option *
@@ -3037,19 +2935,6 @@
 	return NULL;
 }
 
-=======
-}
-
-struct nmreq_option *
-nmreq_findoption(struct nmreq_option *opt, uint16_t reqtype)
-{
-	for ( ; opt; opt = (struct nmreq_option *)opt->nro_next)
-		if (opt->nro_reqtype == reqtype)
-			return opt;
-	return NULL;
-}
-
->>>>>>> 8b812403
 int
 nmreq_checkduplicate(struct nmreq_option *opt) {
 	struct nmreq_option *scan;
