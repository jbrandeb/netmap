/*
 * Copyright (C) 2011-2014 Luigi Rizzo. All rights reserved.
 *
 * Redistribution and use in source and binary forms, with or without
 * modification, are permitted provided that the following conditions
 * are met:
 * 1. Redistributions of source code must retain the above copyright
 *    notice, this list of conditions and the following disclaimer.
 * 2. Redistributions in binary form must reproduce the above copyright
 *    notice, this list of conditions and the following disclaimer in the
 *    documentation and/or other materials provided with the distribution.
 *
 * THIS SOFTWARE IS PROVIDED BY THE AUTHOR AND CONTRIBUTORS ``AS IS'' AND
 * ANY EXPRESS OR IMPLIED WARRANTIES, INCLUDING, BUT NOT LIMITED TO, THE
 * IMPLIED WARRANTIES OF MERCHANTABILITY AND FITNESS FOR A PARTICULAR PURPOSE
 * ARE DISCLAIMED.  IN NO EVENT SHALL THE AUTHOR OR CONTRIBUTORS BE LIABLE
 * FOR ANY DIRECT, INDIRECT, INCIDENTAL, SPECIAL, EXEMPLARY, OR CONSEQUENTIAL
 * DAMAGES (INCLUDING, BUT NOT LIMITED TO, PROCUREMENT OF SUBSTITUTE GOODS
 * OR SERVICES; LOSS OF USE, DATA, OR PROFITS; OR BUSINESS INTERRUPTION)
 * HOWEVER CAUSED AND ON ANY THEORY OF LIABILITY, WHETHER IN CONTRACT, STRICT
 * LIABILITY, OR TORT (INCLUDING NEGLIGENCE OR OTHERWISE) ARISING IN ANY WAY
 * OUT OF THE USE OF THIS SOFTWARE, EVEN IF ADVISED OF THE POSSIBILITY OF
 * SUCH DAMAGE.
 */

/*
 * $FreeBSD: head/sys/dev/netmap/if_em_netmap.h 231881 2012-02-17 14:09:04Z luigi $
 *
 * netmap support for: nfe XXX not yet tested.
 *
 * For more details on netmap support please see ixgbe_netmap.h
 */


#include <net/netmap.h>
#include <sys/selinfo.h>
#include <vm/vm.h>
#include <vm/pmap.h>

#include <dev/netmap/netmap_kern.h>


static int
nfe_netmap_init_buffers(struct nfe_softc *sc)
{
	struct netmap_adapter *na = NA(sc->nfe_ifp);
	struct netmap_slot *slot;
	int i, l, n, max_avail;
	struct nfe_desc32 *desc32 = NULL;
	struct nfe_desc64 *desc64 = NULL;
	void *addr;
	uint64_t paddr;

<<<<<<< HEAD
	if (!na || !(na->na_flags & NAF_NATIVE_ON)) {
		return 0;
	}

=======
>>>>>>> 63777ebb
	slot = netmap_reset(na, NR_TX, 0, 0);
	if (!slot)
		return 0; // not in native mode
	// XXX init the tx ring
	n = NFE_TX_RING_COUNT;
	for (i = 0; i < n; i++) {
		l = netmap_idx_n2k(&na->tx_rings[0], i);
<<<<<<< HEAD
		addr = PNMB(slot + l, &paddr);
=======
		addr = PNMB(na, slot + l, &paddr);
>>>>>>> 63777ebb
		netmap_reload_map(sc->txq.tx_data_tag,
		    sc->txq.data[l].tx_data_map, addr);
		slot[l].flags = 0;
		if (sc->nfe_flags & NFE_40BIT_ADDR) {
			desc64 = &sc->txq.desc64[l];
			desc64->physaddr[0] = htole32(NFE_ADDR_HI(paddr));
			desc64->physaddr[1] = htole32(NFE_ADDR_LO(paddr));
			desc64->vtag = 0;
			desc64->length = htole16(0);
			desc64->flags = htole16(0);
		} else {
			desc32 = &sc->txq.desc32[l];
			desc32->physaddr = htole32(NFE_ADDR_LO(paddr));
			desc32->length = htole16(0);
			desc32->flags = htole16(0);
		}
	}

	slot = netmap_reset(na, NR_RX, 0, 0);
	// XXX init the rx ring
	/*
	 * preserve buffers still owned by the driver (and keep one empty).
	 */
	n = NFE_RX_RING_COUNT;
	max_avail = n - 1 - nm_kr_rxspace(&na->rx_rings[0]);
	for (i = 0; i < n; i++) {
		uint16_t flags;
		l = netmap_idx_n2k(&na->rx_rings[0], i);
<<<<<<< HEAD
		addr = PNMB(slot + l, &paddr);
=======
		addr = PNMB(na, slot + l, &paddr);
>>>>>>> 63777ebb
		flags = (i < max_avail) ? NFE_RX_READY : 0;
		if (sc->nfe_flags & NFE_40BIT_ADDR) {
			desc64 = &sc->rxq.desc64[l];
			desc64->physaddr[0] = htole32(NFE_ADDR_HI(paddr));
			desc64->physaddr[1] = htole32(NFE_ADDR_LO(paddr));
			desc64->vtag = 0;
			desc64->length = htole16(NETMAP_BUF_SIZE);
			desc64->flags = htole16(NFE_RX_READY);
		} else {
			desc32 = &sc->rxq.desc32[l];
			desc32->physaddr = htole32(NFE_ADDR_LO(paddr));
			desc32->length = htole16(NETMAP_BUF_SIZE);
			desc32->flags = htole16(NFE_RX_READY);
		}

		netmap_reload_map(sc->rxq.rx_data_tag,
		    sc->rxq.data[l].rx_data_map, addr);
		bus_dmamap_sync(sc->rxq.rx_data_tag,
		    sc->rxq.data[l].rx_data_map, BUS_DMASYNC_PREREAD);
	}

	return 1;
}


/*
 * Register/unregister. We are already under netmap lock.
 */
static int
nfe_netmap_reg(struct netmap_adapter *na, int onoff)
{
	struct ifnet *ifp = na->ifp;
	struct nfe_softc *sc = ifp->if_softc;

	NFE_LOCK(sc);
	nfe_stop(ifp);	/* also clear IFF_DRV_RUNNING */
	if (onoff) {
		nm_set_native_flags(na);
	} else {
		nm_clear_native_flags(na);
	}
	nfe_init_locked(sc);	/* also enable intr */
	NFE_UNLOCK(sc);
	return (0);
}


/*
 * Reconcile kernel and user view of the transmit ring.
 */
static int
nfe_netmap_txsync(struct netmap_kring *kring, int flags)
{
	struct netmap_adapter *na = kring->na;
	struct ifnet *ifp = na->ifp;
	struct netmap_ring *ring = kring->ring;
	u_int nm_i;	/* index into the netmap ring */
	u_int nic_i;	/* index into the NIC ring */
	u_int n;
	u_int const lim = kring->nkr_num_slots - 1;
	u_int const head = kring->rhead;
	/* generate an interrupt approximately every half ring */
	u_int report_frequency = kring->nkr_num_slots >> 1;

	/* device-specific */
	struct nfe_softc *sc = ifp->if_softc;
	struct nfe_desc32 *desc32 = NULL;
	struct nfe_desc64 *desc64 = NULL;

	bus_dmamap_sync(sc->txq.tx_desc_tag, sc->txq.tx_desc_map,
			BUS_DMASYNC_POSTREAD);

	/*
	 * First part: process new packets to send.
	 */

	nm_i = kring->nr_hwcur;
	if (nm_i != head) {	/* we have new packets to send */
		nic_i = netmap_idx_k2n(kring, nm_i);
		for (n = 0; nm_i != head; n++) {
			/* slot is the current slot in the netmap ring */
			struct netmap_slot *slot = &ring->slot[nm_i];
			u_int len = slot->len;
			uint64_t paddr;
<<<<<<< HEAD
			void *addr = PNMB(slot, &paddr);

			NM_CHECK_ADDR_LEN(addr, len);

=======
			void *addr = PNMB(na, slot, &paddr);

			NM_CHECK_ADDR_LEN(addr, len);

>>>>>>> 63777ebb
			if (slot->flags & NS_BUF_CHANGED) {
				/* buffer has changed, reload map */
				netmap_reload_map(sc->txq.tx_data_tag,
				    sc->txq.data[l].tx_data_map, addr);
			}
			slot->flags &= ~(NS_REPORT | NS_BUF_CHANGED);

			if (sc->nfe_flags & NFE_40BIT_ADDR) {
			    desc64 = &sc->txq.desc64[l];
			    desc64->physaddr[0] = htole32(NFE_ADDR_HI(paddr));
			    desc64->physaddr[1] = htole32(NFE_ADDR_LO(paddr));
			    desc64->vtag = 0;
			    desc64->length = htole16(len - 1);
			    desc64->flags =
				htole16(NFE_TX_VALID | NFE_TX_LASTFRAG_V2);
			} else {
			    desc32 = &sc->txq.desc32[l];
			    desc32->physaddr = htole32(NFE_ADDR_LO(paddr));
			    desc32->length = htole16(len - 1);
			    desc32->flags =
				htole16(NFE_TX_VALID | NFE_TX_LASTFRAG_V1);
			}

			bus_dmamap_sync(sc->txq.tx_data_tag,
			    sc->txq.data[l].tx_data_map, BUS_DMASYNC_PREWRITE);
			nm_i = nm_next(nm_i, lim);
			nic_i = nm_next(nic_i, lim);
		}
		kring->nr_hwcur = head;
		sc->txq.cur = nic_i;

		bus_dmamap_sync(sc->txq.tx_desc_tag, sc->txq.tx_desc_map,
			BUS_DMASYNC_PREREAD | BUS_DMASYNC_PREWRITE);

		/* XXX something missing ? where is the last pkt marker ? */
		NFE_WRITE(sc, NFE_RXTX_CTL, NFE_RXTX_KICKTX | sc->rxtxctl);
	}

	/*
	 * Second part: reclaim buffers for completed transmissions.
	 */
	if (flags & NAF_FORCE_RECLAIM || nm_kr_txempty(kring)) {
		u_int nic_cur = sc->txq.cur;
		nic_i = sc->txq.next;
		for (n = 0; nic_i != nic_cur; n++, NFE_INC(nic_i, NFE_TX_RING_COUNT)) {
			uint16_t flags;
			if (sc->nfe_flags & NFE_40BIT_ADDR) {
				desc64 = &sc->txq.desc64[l];
				flags = le16toh(desc64->flags);
			} else {
				desc32 = &sc->txq.desc32[l];
				flags = le16toh(desc32->flags);
			}
			if (flags & NFE_TX_VALID)
				break;
		}
		if (n > 0) {
			sc->txq.next = nic_i;
			kring->nr_hwtail = nm_prev(netmap_idx_n2k(kring, nic_i), lim);
		}
	}

	nm_txsync_finalize(kring);

	return 0;
}


/*
 * Reconcile kernel and user view of the receive ring.
 */
static int
nfe_netmap_rxsync(struct netmap_kring *kring, int flags)
{
	struct netmap_adapter *na = kring->na;
	struct ifnet *ifp = na->ifp;
	struct netmap_ring *ring = kring->ring;
	u_int nm_i;	/* index into the netmap ring */
	u_int nic_i;	/* index into the NIC ring */
	u_int n;
	u_int const lim = kring->nkr_num_slots - 1;
	u_int const head = nm_rxsync_prologue(kring);
	int force_update = (flags & NAF_FORCE_READ) || kring->nr_kflags & NKR_PENDINTR;

	/* device-specific */
	struct nfe_softc *sc = ifp->if_softc;
	struct nfe_desc32 *desc32;
	struct nfe_desc64 *desc64;

	if (head > lim)
		return netmap_ring_reinit(kring);

	bus_dmamap_sync(sc->rxq.rx_desc_tag, sc->rxq.rx_desc_map,
			BUS_DMASYNC_POSTREAD | BUS_DMASYNC_POSTWRITE);

	/*
	 * First part: import newly received packets.
	 */
	if (netmap_no_pendintr || force_update) {
		uint16_t flags, len;
		uint16_t slot_flags = kring->nkr_slot_flags;

		nic_i = sc->rxq.cur;
		nm_i = netmap_idx_n2k(kring, nic_i);
		for (n = 0; ; n++) {
			if (sc->nfe_flags & NFE_40BIT_ADDR) {
			    desc64 = &sc->rxq.desc64[sc->rxq.cur];
			    flags = le16toh(desc64->flags);
			    len = le16toh(desc64->length) & NFE_RX_LEN_MASK;
			} else {
			    desc32 = &sc->rxq.desc32[sc->rxq.cur];
			    flags = le16toh(desc32->flags);
			    len = le16toh(desc32->length) & NFE_RX_LEN_MASK;
			}

			if (flags & NFE_RX_READY)
				break;

			ring->slot[nm_i].len = len;
			ring->slot[nm_i].flags = slot_flags;
			bus_dmamap_sync(sc->rxq.rx_data_tag,
				sc->rxq.data[nic_i].rx_data_map,
				BUS_DMASYNC_POSTREAD);
			nm_i = nm_next(nm_i, lim);
			nic_i = nm_next(nic_i, lim);
		}
		if (n) { /* update the state variables */
			sc->rxq.cur = nic_i;
			kring->nr_hwtail = nm_i;
		}
		kring->nr_kflags &= ~NKR_PENDINTR;
	}

	/*
	 * Second part: skip past packets that userspace has released.
	 */
	nm_i = kring->nr_hwcur;
	if (nm_i != head) {
		nic_i = netmap_idx_k2n(kring, nm_i);
		for (n = 0; nm_i != head; n++) {
			struct netmap_slot *slot = &ring->slot[nm_i];
			uint64_t paddr;
			void *addr = PNMB(na, slot, &paddr);

			if (addr == netmap_buffer_base) /* bad buf */
				goto ring_reset;

			if (slot->flags & NS_BUF_CHANGED) {
				/* buffer has changed, reload map */
				netmap_reload_map(sc->rxq.rx_data_tag,
				    sc->rxq.data[l].rx_data_map, addr);
				slot->flags &= ~NS_BUF_CHANGED;
			}
			if (sc->nfe_flags & NFE_40BIT_ADDR) {
				desc64 = &sc->rxq.desc64[nic_i];
				desc64->physaddr[0] =
				    htole32(NFE_ADDR_HI(paddr));
				desc64->physaddr[1] =
				    htole32(NFE_ADDR_LO(paddr));
				desc64->length = htole16(NETMAP_BUF_SIZE);
				desc64->flags = htole16(NFE_RX_READY);
			} else {
				desc32 = &sc->rxq.desc32[nic_i];
				desc32->physaddr =
				    htole32(NFE_ADDR_LO(paddr));
				desc32->length = htole16(NETMAP_BUF_SIZE);
				desc32->flags = htole16(NFE_RX_READY);
			}

			bus_dmamap_sync(sc->rxq.rx_data_tag,
			    sc->rxq.data[nic_i].rx_data_map,
			    BUS_DMASYNC_PREREAD);
			nm_i = nm_next(nm_i, lim);
			nic_i = nm_next(nic_i, lim);
		}
		kring->nr_hwcur = head;
		bus_dmamap_sync(sc->rxq.rx_desc_tag, sc->rxq.rx_desc_map,
		    BUS_DMASYNC_PREREAD | BUS_DMASYNC_PREWRITE);
	}

	/* tell userspace that there might be new packets */
	nm_rxsync_finalize(kring);

	return 0;

ring_reset:
	return netmap_ring_reinit(kring);
}


static void
nfe_netmap_attach(struct nfe_softc *sc)
{
	struct netmap_adapter na;

	bzero(&na, sizeof(na));

	na.ifp = sc->nfe_ifp;
	na.na_flags = NAF_BDG_MAYSLEEP;
	na.num_tx_desc = NFE_TX_RING_COUNT;
	na.num_rx_desc = NFE_RX_RING_COUNT;
	na.nm_txsync = nfe_netmap_txsync;
	na.nm_rxsync = nfe_netmap_rxsync;
	na.nm_register = nfe_netmap_reg;
	na.num_tx_rings = na.num_rx_rings = 1;
	netmap_attach(&na, 1);
}

/* end of file */<|MERGE_RESOLUTION|>--- conflicted
+++ resolved
@@ -51,13 +51,6 @@
 	void *addr;
 	uint64_t paddr;
 
-<<<<<<< HEAD
-	if (!na || !(na->na_flags & NAF_NATIVE_ON)) {
-		return 0;
-	}
-
-=======
->>>>>>> 63777ebb
 	slot = netmap_reset(na, NR_TX, 0, 0);
 	if (!slot)
 		return 0; // not in native mode
@@ -65,11 +58,7 @@
 	n = NFE_TX_RING_COUNT;
 	for (i = 0; i < n; i++) {
 		l = netmap_idx_n2k(&na->tx_rings[0], i);
-<<<<<<< HEAD
-		addr = PNMB(slot + l, &paddr);
-=======
 		addr = PNMB(na, slot + l, &paddr);
->>>>>>> 63777ebb
 		netmap_reload_map(sc->txq.tx_data_tag,
 		    sc->txq.data[l].tx_data_map, addr);
 		slot[l].flags = 0;
@@ -98,11 +87,7 @@
 	for (i = 0; i < n; i++) {
 		uint16_t flags;
 		l = netmap_idx_n2k(&na->rx_rings[0], i);
-<<<<<<< HEAD
-		addr = PNMB(slot + l, &paddr);
-=======
 		addr = PNMB(na, slot + l, &paddr);
->>>>>>> 63777ebb
 		flags = (i < max_avail) ? NFE_RX_READY : 0;
 		if (sc->nfe_flags & NFE_40BIT_ADDR) {
 			desc64 = &sc->rxq.desc64[l];
@@ -187,17 +172,10 @@
 			struct netmap_slot *slot = &ring->slot[nm_i];
 			u_int len = slot->len;
 			uint64_t paddr;
-<<<<<<< HEAD
-			void *addr = PNMB(slot, &paddr);
+			void *addr = PNMB(na, slot, &paddr);
 
 			NM_CHECK_ADDR_LEN(addr, len);
 
-=======
-			void *addr = PNMB(na, slot, &paddr);
-
-			NM_CHECK_ADDR_LEN(addr, len);
-
->>>>>>> 63777ebb
 			if (slot->flags & NS_BUF_CHANGED) {
 				/* buffer has changed, reload map */
 				netmap_reload_map(sc->txq.tx_data_tag,
