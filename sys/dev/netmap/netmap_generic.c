--- conflicted
+++ resolved
@@ -81,13 +81,8 @@
 #include <dev/netmap/netmap_kern.h>
 #include <dev/netmap/netmap_mem2.h>
 
-<<<<<<< HEAD
-#define rtnl_lock() D("rtnl_lock called");
-#define rtnl_unlock() D("rtnl_unlock called");
-=======
 #define rtnl_lock()	ND("rtnl_lock called")
 #define rtnl_unlock()	ND("rtnl_unlock called")
->>>>>>> 63777ebb
 #define MBUF_TXQ(m)	((m)->m_pkthdr.flowid)
 #define MBUF_RXQ(m)	((m)->m_pkthdr.flowid)
 #define smp_mb()
@@ -237,12 +232,8 @@
 static void
 netmap_generic_irq(struct ifnet *ifp, u_int q, u_int *work_done)
 {
-<<<<<<< HEAD
-	if (unlikely(!(ifp->if_capenable & IFCAP_NETMAP)))
-=======
 	struct netmap_adapter *na = NA(ifp);
 	if (unlikely(!nm_netmap_on(na)))
->>>>>>> 63777ebb
 		return;
 
 	netmap_common_irq(ifp, q, work_done);
@@ -253,10 +244,6 @@
 static int
 generic_netmap_register(struct netmap_adapter *na, int enable)
 {
-<<<<<<< HEAD
-	struct ifnet *ifp = na->ifp;
-=======
->>>>>>> 63777ebb
 	struct netmap_generic_adapter *gna = (struct netmap_generic_adapter *)na;
 	struct mbuf *m;
 	int error;
@@ -307,11 +294,7 @@
 			for (i=0; i<na->num_tx_desc; i++)
 				na->tx_rings[r].tx_pool[i] = NULL;
 			for (i=0; i<na->num_tx_desc; i++) {
-<<<<<<< HEAD
-				m = netmap_get_mbuf(GENERIC_BUF_SIZE);
-=======
 				m = netmap_get_mbuf(NETMAP_BUF_SIZE(na));
->>>>>>> 63777ebb
 				if (!m) {
 					D("tx_pool[%d] allocation failed", i);
 					error = ENOMEM;
@@ -327,11 +310,7 @@
 			D("netdev_rx_handler_register() failed (%d)", error);
 			goto register_handler;
 		}
-<<<<<<< HEAD
-		ifp->if_capenable |= IFCAP_NETMAP;
-=======
 		na->na_flags |= NAF_NETMAP_ON;
->>>>>>> 63777ebb
 
 		/* Make netmap control the packet steering. */
 		netmap_catch_tx(gna, 1);
@@ -357,11 +336,7 @@
 		   error handling code below. */
 		rtnl_lock();
 
-<<<<<<< HEAD
-		ifp->if_capenable &= ~IFCAP_NETMAP;
-=======
 		na->na_flags &= ~NAF_NETMAP_ON;
->>>>>>> 63777ebb
 
 		/* Release packet steering control. */
 		netmap_catch_tx(gna, 0);
@@ -435,32 +410,17 @@
 static void
 generic_mbuf_destructor(struct mbuf *m)
 {
-<<<<<<< HEAD
-	if (netmap_verbose)
-		D("Tx irq (%p) queue %d", m, MBUF_TXQ(m));
-	netmap_generic_irq(MBUF_IFP(m), MBUF_TXQ(m), NULL);
-#ifdef __FreeBSD__
-	m->m_ext.ext_type = EXT_PACKET;
-	m->m_ext.ext_free = NULL;
-	if (*(m->m_ext.ref_cnt) == 0)
-		*(m->m_ext.ref_cnt) = 1;
-	uma_zfree(zone_pack, m);
-=======
 	netmap_generic_irq(MBUF_IFP(m), MBUF_TXQ(m), NULL);
 #ifdef __FreeBSD__
 	if (netmap_verbose)
 		RD(5, "Tx irq (%p) queue %d index %d" , m, MBUF_TXQ(m), (int)(uintptr_t)m->m_ext.ext_arg1);
 	netmap_default_mbuf_destructor(m);
->>>>>>> 63777ebb
 #endif /* __FreeBSD__ */
 	IFRATE(rate_ctx.new.txirq++);
 }
 
-<<<<<<< HEAD
-=======
 extern int netmap_adaptive_io;
 
->>>>>>> 63777ebb
 /* Record completed transmissions and update hwtail.
  *
  * The oldest tx buffer not yet completed is at nr_hwtail + 1,
@@ -480,11 +440,7 @@
 
 		if (unlikely(m == NULL)) {
 			/* this is done, try to replenish the entry */
-<<<<<<< HEAD
-			tx_pool[nm_i] = m = netmap_get_mbuf(GENERIC_BUF_SIZE);
-=======
 			tx_pool[nm_i] = m = netmap_get_mbuf(NETMAP_BUF_SIZE(kring->na));
->>>>>>> 63777ebb
 			if (unlikely(m == NULL)) {
 				D("mbuf allocation failed, XXX error");
 				// XXX how do we proceed ? break ?
@@ -550,19 +506,12 @@
 	e = generic_tx_event_middle(kring, hwcur);
 
 	m = kring->tx_pool[e];
-<<<<<<< HEAD
-=======
 	ND(5, "Request Event at %d mbuf %p refcnt %d", e, m, m ? GET_MBUF_REFCNT(m) : -2 );
->>>>>>> 63777ebb
 	if (m == NULL) {
 		/* This can happen if there is already an event on the netmap
 		   slot 'e': There is nothing to do. */
 		return;
 	}
-<<<<<<< HEAD
-	ND("Event at %d mbuf %p refcnt %d", e, m, GET_MBUF_REFCNT(m));
-=======
->>>>>>> 63777ebb
 	kring->tx_pool[e] = NULL;
 	SET_MBUF_DESTRUCTOR(m, generic_mbuf_destructor);
 
@@ -605,31 +554,19 @@
 		while (nm_i != head) {
 			struct netmap_slot *slot = &ring->slot[nm_i];
 			u_int len = slot->len;
-<<<<<<< HEAD
-			void *addr = NMB(slot);
-=======
 			void *addr = NMB(na, slot);
->>>>>>> 63777ebb
 
 			/* device-specific */
 			struct mbuf *m;
 			int tx_ret;
 
-<<<<<<< HEAD
-			NM_CHECK_ADDR_LEN(addr, len);
-=======
 			NM_CHECK_ADDR_LEN(na, addr, len);
->>>>>>> 63777ebb
 
 			/* Tale a mbuf from the tx pool and copy in the user packet. */
 			m = kring->tx_pool[nm_i];
 			if (unlikely(!m)) {
 				RD(5, "This should never happen");
-<<<<<<< HEAD
-				kring->tx_pool[nm_i] = m = netmap_get_mbuf(GENERIC_BUF_SIZE);
-=======
 				kring->tx_pool[nm_i] = m = netmap_get_mbuf(NETMAP_BUF_SIZE(na));
->>>>>>> 63777ebb
 				if (unlikely(m == NULL)) {
 					D("mbuf allocation failed");
 					break;
@@ -644,11 +581,7 @@
 			 */
 			tx_ret = generic_xmit_frame(ifp, m, addr, len, ring_nr);
 			if (unlikely(tx_ret)) {
-<<<<<<< HEAD
-				RD(5, "start_xmit failed: err %d [nm_i %u, head %u, hwtail %u]",
-=======
 				ND(5, "start_xmit failed: err %d [nm_i %u, head %u, hwtail %u]",
->>>>>>> 63777ebb
 						tx_ret, nm_i, head, kring->nr_hwtail);
 				/*
 				 * No room for this mbuf in the device driver.
@@ -757,10 +690,7 @@
 generic_netmap_rxsync(struct netmap_kring *kring, int flags)
 {
 	struct netmap_ring *ring = kring->ring;
-<<<<<<< HEAD
-=======
 	struct netmap_adapter *na = kring->na;
->>>>>>> 63777ebb
 	u_int nm_i;	/* index into the netmap ring */ //j,
 	u_int n;
 	u_int const lim = kring->nkr_num_slots - 1;
@@ -772,52 +702,6 @@
 
 	/*
 	 * First part: import newly received packets.
-<<<<<<< HEAD
-	 */
-	if (netmap_no_pendintr || force_update) {
-		/* extract buffers from the rx queue, stop at most one
-		 * slot before nr_hwcur (stop_i)
-		 */
-		uint16_t slot_flags = kring->nkr_slot_flags;
-		u_int stop_i = nm_prev(kring->nr_hwcur, lim);
-
-		nm_i = kring->nr_hwtail; /* first empty slot in the receive ring */
-		for (n = 0; nm_i != stop_i; n++) {
-			int len;
-			void *addr = NMB(&ring->slot[nm_i]);
-			struct mbuf *m;
-
-			/* we only check the address here on generic rx rings */
-			if (addr == netmap_buffer_base) { /* Bad buffer */
-				return netmap_ring_reinit(kring);
-			}
-			/*
-			 * Call the locked version of the function.
-			 * XXX Ideally we could grab a batch of mbufs at once
-			 * and save some locking overhead.
-			 */
-			m = mbq_safe_dequeue(&kring->rx_queue);
-			if (!m)	/* no more data */
-				break;
-			len = MBUF_LEN(m);
-			m_copydata(m, 0, len, addr);
-			ring->slot[nm_i].len = len;
-			ring->slot[nm_i].flags = slot_flags;
-			m_freem(m);
-			nm_i = nm_next(nm_i, lim);
-		}
-		if (n) {
-			kring->nr_hwtail = nm_i;
-			IFRATE(rate_ctx.new.rxpkt += n);
-		}
-		kring->nr_kflags &= ~NKR_PENDINTR;
-	}
-
-	// XXX should we invert the order ?
-	/*
-	 * Second part: skip past packets that userspace has released.
-	 */
-=======
 	 */
 	if (netmap_no_pendintr || force_update) {
 		/* extract buffers from the rx queue, stop at most one
@@ -862,7 +746,6 @@
 	/*
 	 * Second part: skip past packets that userspace has released.
 	 */
->>>>>>> 63777ebb
 	nm_i = kring->nr_hwcur;
 	if (nm_i != head) {
 		/* Userspace has released some packets. */
@@ -921,11 +804,7 @@
 
 	num_tx_desc = num_rx_desc = netmap_generic_ringsize; /* starting point */
 
-<<<<<<< HEAD
-	generic_find_num_desc(ifp, &num_tx_desc, &num_rx_desc);
-=======
 	generic_find_num_desc(ifp, &num_tx_desc, &num_rx_desc); /* ignore errors */
->>>>>>> 63777ebb
 	ND("Netmap ring size: TX = %d, RX = %d", num_tx_desc, num_rx_desc);
 	if (num_tx_desc == 0 || num_rx_desc == 0) {
 		D("Device has no hw slots (tx %u, rx %u)", num_tx_desc, num_rx_desc);
@@ -945,11 +824,7 @@
 	na->nm_txsync = &generic_netmap_txsync;
 	na->nm_rxsync = &generic_netmap_rxsync;
 	na->nm_dtor = &generic_netmap_dtor;
-<<<<<<< HEAD
-	/* when using generic, IFCAP_NETMAP is set so we force
-=======
 	/* when using generic, NAF_NETMAP_ON is set so we force
->>>>>>> 63777ebb
 	 * NAF_SKIP_INTR to use the regular interrupt handler
 	 */
 	na->na_flags = NAF_SKIP_INTR | NAF_HOST_RINGS;
