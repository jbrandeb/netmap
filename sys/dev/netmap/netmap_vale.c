/*
 * Copyright (C) 2013-2016 Universita` di Pisa
 * All rights reserved.
 *
 * Redistribution and use in source and binary forms, with or without
 * modification, are permitted provided that the following conditions
 * are met:
 *   1. Redistributions of source code must retain the above copyright
 *      notice, this list of conditions and the following disclaimer.
 *   2. Redistributions in binary form must reproduce the above copyright
 *      notice, this list of conditions and the following disclaimer in the
 *      documentation and/or other materials provided with the distribution.
 *
 * THIS SOFTWARE IS PROVIDED BY THE AUTHOR AND CONTRIBUTORS ``AS IS'' AND
 * ANY EXPRESS OR IMPLIED WARRANTIES, INCLUDING, BUT NOT LIMITED TO, THE
 * IMPLIED WARRANTIES OF MERCHANTABILITY AND FITNESS FOR A PARTICULAR PURPOSE
 * ARE DISCLAIMED.  IN NO EVENT SHALL THE AUTHOR OR CONTRIBUTORS BE LIABLE
 * FOR ANY DIRECT, INDIRECT, INCIDENTAL, SPECIAL, EXEMPLARY, OR CONSEQUENTIAL
 * DAMAGES (INCLUDING, BUT NOT LIMITED TO, PROCUREMENT OF SUBSTITUTE GOODS
 * OR SERVICES; LOSS OF USE, DATA, OR PROFITS; OR BUSINESS INTERRUPTION)
 * HOWEVER CAUSED AND ON ANY THEORY OF LIABILITY, WHETHER IN CONTRACT, STRICT
 * LIABILITY, OR TORT (INCLUDING NEGLIGENCE OR OTHERWISE) ARISING IN ANY WAY
 * OUT OF THE USE OF THIS SOFTWARE, EVEN IF ADVISED OF THE POSSIBILITY OF
 * SUCH DAMAGE.
 */


/*
 * This module implements the VALE switch for netmap

--- VALE SWITCH ---

NMG_LOCK() serializes all modifications to switches and ports.
A switch cannot be deleted until all ports are gone.

For each switch, an SX lock (RWlock on linux) protects
deletion of ports. When configuring or deleting a new port, the
lock is acquired in exclusive mode (after holding NMG_LOCK).
When forwarding, the lock is acquired in shared mode (without NMG_LOCK).
The lock is held throughout the entire forwarding cycle,
during which the thread may incur in a page fault.
Hence it is important that sleepable shared locks are used.

On the rx ring, the per-port lock is grabbed initially to reserve
a number of slot in the ring, then the lock is released,
packets are copied from source to destination, and then
the lock is acquired again and the receive ring is updated.
(A similar thing is done on the tx ring for NIC and host stack
ports attached to the switch)

 */

/*
 * OS-specific code that is used only within this file.
 * Other OS-specific code that must be accessed by drivers
 * is present in netmap_kern.h
 */

#if defined(__FreeBSD__)
#include <sys/cdefs.h> /* prerequisite */
__FBSDID("$FreeBSD: head/sys/dev/netmap/netmap.c 257176 2013-10-26 17:58:36Z glebius $");

#include <sys/types.h>
#include <sys/errno.h>
#include <sys/param.h>	/* defines used in kernel.h */
#include <sys/kernel.h>	/* types used in module initialization */
#include <sys/conf.h>	/* cdevsw struct, UID, GID */
#include <sys/sockio.h>
#include <sys/socketvar.h>	/* struct socket */
#include <sys/malloc.h>
#include <sys/poll.h>
#include <sys/rwlock.h>
#include <sys/socket.h> /* sockaddrs */
#include <sys/selinfo.h>
#include <sys/sysctl.h>
#include <net/if.h>
#include <net/if_var.h>
#include <net/bpf.h>		/* BIOCIMMEDIATE */
#include <machine/bus.h>	/* bus_dmamap_* */
#include <sys/endian.h>
#include <sys/refcount.h>


#define BDG_RWLOCK_T		struct rwlock // struct rwlock

#define	BDG_RWINIT(b)		\
	rw_init_flags(&(b)->bdg_lock, "bdg lock", RW_NOWITNESS)
#define BDG_WLOCK(b)		rw_wlock(&(b)->bdg_lock)
#define BDG_WUNLOCK(b)		rw_wunlock(&(b)->bdg_lock)
#define BDG_RLOCK(b)		rw_rlock(&(b)->bdg_lock)
#define BDG_RTRYLOCK(b)		rw_try_rlock(&(b)->bdg_lock)
#define BDG_RUNLOCK(b)		rw_runlock(&(b)->bdg_lock)
#define BDG_RWDESTROY(b)	rw_destroy(&(b)->bdg_lock)


#elif defined(linux)

#include "bsd_glue.h"

#elif defined(__APPLE__)

#warning OSX support is only partial
#include "osx_glue.h"

#elif defined(_WIN32)
#include "win_glue.h"

#else

#error	Unsupported platform

#endif /* unsupported */

/*
 * common headers
 */

#include <net/netmap.h>
#include <dev/netmap/netmap_kern.h>
#include <dev/netmap/netmap_mem2.h>

#ifdef WITH_VALE

/*
 * system parameters (most of them in netmap_kern.h)
 * NM_BDG_NAME	prefix for switch port names, default "vale"
 * NM_BDG_MAXPORTS	number of ports
 * NM_BRIDGES	max number of switches in the system.
 *	XXX should become a sysctl or tunable
 *
 * Switch ports are named valeX:Y where X is the switch name and Y
 * is the port. If Y matches a physical interface name, the port is
 * connected to a physical device.
 *
 * Unlike physical interfaces, switch ports use their own memory region
 * for rings and buffers.
 * The virtual interfaces use per-queue lock instead of core lock.
 * In the tx loop, we aggregate traffic in batches to make all operations
 * faster. The batch size is bridge_batch.
 */
#define NM_BDG_MAXRINGS		16	/* XXX unclear how many. */
#define NM_BDG_MAXSLOTS		4096	/* XXX same as above */
#define NM_BRIDGE_RINGSIZE	1024	/* in the device */
#define NM_BDG_HASH		1024	/* forwarding table entries */
#define NM_BDG_BATCH		1024	/* entries in the forwarding buffer */
#define NM_MULTISEG		64	/* max size of a chain of bufs */
/* actual size of the tables */
#define NM_BDG_BATCH_MAX	(NM_BDG_BATCH + NM_MULTISEG)
/* NM_FT_NULL terminates a list of slots in the ft */
#define NM_FT_NULL		NM_BDG_BATCH_MAX
/* Default size for the Maximum Frame Size. */
#define NM_BDG_MFS_DEFAULT	1514


/*
 * bridge_batch is set via sysctl to the max batch size to be
 * used in the bridge. The actual value may be larger as the
 * last packet in the block may overflow the size.
 */
static int bridge_batch = NM_BDG_BATCH; /* bridge batch size */
SYSBEGIN(vars_vale);
SYSCTL_DECL(_dev_netmap);
SYSCTL_INT(_dev_netmap, OID_AUTO, bridge_batch, CTLFLAG_RW, &bridge_batch, 0,
    "Max batch size to be used in the bridge");
SYSEND;

static int netmap_vp_create(struct nmreq_header *hdr, struct ifnet *,
		struct netmap_mem_d *nmd, struct netmap_vp_adapter **);
static int netmap_vp_reg(struct netmap_adapter *na, int onoff);
static int netmap_bwrap_reg(struct netmap_adapter *, int onoff);

/*
 * For each output interface, nm_bdg_q is used to construct a list.
 * bq_len is the number of output buffers (we can have coalescing
 * during the copy).
 */
struct nm_bdg_q {
	uint16_t bq_head;
	uint16_t bq_tail;
	uint32_t bq_len;	/* number of buffers */
};

/* XXX revise this */
struct nm_hash_ent {
	uint64_t	mac;	/* the top 2 bytes are the epoch */
	uint64_t	ports;
};

/*
 * nm_bridge is a descriptor for a VALE switch.
 * Interfaces for a bridge are all in bdg_ports[].
 * The array has fixed size, an empty entry does not terminate
 * the search, but lookups only occur on attach/detach so we
 * don't mind if they are slow.
 *
 * The bridge is non blocking on the transmit ports: excess
 * packets are dropped if there is no room on the output port.
 *
 * bdg_lock protects accesses to the bdg_ports array.
 * This is a rw lock (or equivalent).
 */
struct nm_bridge {
	/* XXX what is the proper alignment/layout ? */
	BDG_RWLOCK_T	bdg_lock;	/* protects bdg_ports */
	int		bdg_namelen;
	uint32_t	bdg_active_ports; /* 0 means free */
	char		bdg_basename[IFNAMSIZ];

	/* Indexes of active ports (up to active_ports)
	 * and all other remaining ports.
	 */
	uint8_t		bdg_port_index[NM_BDG_MAXPORTS];

	struct netmap_vp_adapter *bdg_ports[NM_BDG_MAXPORTS];

	/*
	 * Programmable lookup functions to figure out the destination port.
	 * It returns either of an index of the destination port,
	 * NM_BDG_BROADCAST to broadcast this packet, or NM_BDG_NOPORT not to
	 * forward this packet.  ring_nr is the source ring index, and the
	 * function may overwrite this value to forward this packet to a
	 * different ring index.
	 * The function is set by netmap_bdg_regops().
	 */
	struct netmap_bdg_ops bdg_ops;

	/* the forwarding table, MAC+ports.
	 * XXX should be changed to an argument to be passed to
	 * the lookup function
	 */
	struct nm_hash_ent *ht; // allocated on attach

#ifdef CONFIG_NET_NS
	struct net *ns;
#endif /* CONFIG_NET_NS */
};

const char*
netmap_bdg_name(struct netmap_vp_adapter *vp)
{
	struct nm_bridge *b = vp->na_bdg;
	if (b == NULL)
		return NULL;
	return b->bdg_basename;
}


#ifndef CONFIG_NET_NS
/*
 * XXX in principle nm_bridges could be created dynamically
 * Right now we have a static array and deletions are protected
 * by an exclusive lock.
 */
static struct nm_bridge *nm_bridges;
#endif /* !CONFIG_NET_NS */


/*
 * this is a slightly optimized copy routine which rounds
 * to multiple of 64 bytes and is often faster than dealing
 * with other odd sizes. We assume there is enough room
 * in the source and destination buffers.
 *
 * XXX only for multiples of 64 bytes, non overlapped.
 */
static inline void
pkt_copy(void *_src, void *_dst, int l)
{
        uint64_t *src = _src;
        uint64_t *dst = _dst;
        if (unlikely(l >= 1024)) {
                memcpy(dst, src, l);
                return;
        }
        for (; likely(l > 0); l-=64) {
                *dst++ = *src++;
                *dst++ = *src++;
                *dst++ = *src++;
                *dst++ = *src++;
                *dst++ = *src++;
                *dst++ = *src++;
                *dst++ = *src++;
                *dst++ = *src++;
        }
}


static int
nm_is_id_char(const char c)
{
	return (c >= 'a' && c <= 'z') ||
	       (c >= 'A' && c <= 'Z') ||
	       (c >= '0' && c <= '9') ||
	       (c == '_');
}

/* Validate the name of a VALE bridge port and return the
 * position of the ":" character. */
static int
nm_vale_name_validate(const char *name)
{
	int colon_pos = -1;
	int i;

	if (!name || strlen(name) < strlen(NM_BDG_NAME)) {
		return -1;
	}

	for (i = 0; name[i]; i++) {
		if (name[i] == ':') {
			if (colon_pos != -1) {
				return -1;
			}
			colon_pos = i;
		} else if (!nm_is_id_char(name[i])) {
			return -1;
		}
	}

	if (i >= IFNAMSIZ) {
		return -1;
	}

	return colon_pos;
}

/*
 * locate a bridge among the existing ones.
 * MUST BE CALLED WITH NMG_LOCK()
 *
 * a ':' in the name terminates the bridge name. Otherwise, just NM_NAME.
 * We assume that this is called with a name of at least NM_NAME chars.
 */
static struct nm_bridge *
nm_find_bridge(const char *name, int create)
{
	int i, namelen;
	struct nm_bridge *b = NULL, *bridges;
	u_int num_bridges;

	NMG_LOCK_ASSERT();

	netmap_bns_getbridges(&bridges, &num_bridges);

	namelen = nm_vale_name_validate(name);
	if (namelen < 0) {
		D("invalid bridge name %s", name ? name : NULL);
		return NULL;
	}

	/* lookup the name, remember empty slot if there is one */
	for (i = 0; i < num_bridges; i++) {
		struct nm_bridge *x = bridges + i;

		if (x->bdg_active_ports == 0) {
			if (create && b == NULL)
				b = x;	/* record empty slot */
		} else if (x->bdg_namelen != namelen) {
			continue;
		} else if (strncmp(name, x->bdg_basename, namelen) == 0) {
			ND("found '%.*s' at %d", namelen, name, i);
			b = x;
			break;
		}
	}
	if (i == num_bridges && b) { /* name not found, can create entry */
		/* initialize the bridge */
		ND("create new bridge %s with ports %d", b->bdg_basename,
			b->bdg_active_ports);
		b->ht = nm_os_malloc(sizeof(struct nm_hash_ent) * NM_BDG_HASH);
		if (b->ht == NULL) {
			D("failed to allocate hash table");
			return NULL;
		}
		strncpy(b->bdg_basename, name, namelen);
		b->bdg_namelen = namelen;
		b->bdg_active_ports = 0;
		for (i = 0; i < NM_BDG_MAXPORTS; i++)
			b->bdg_port_index[i] = i;
		/* set the default function */
		b->bdg_ops.lookup = netmap_bdg_learning;
		NM_BNS_GET(b);
	}
	return b;
}


/*
 * Free the forwarding tables for rings attached to switch ports.
 */
static void
nm_free_bdgfwd(struct netmap_adapter *na)
{
	int nrings, i;
	struct netmap_kring *kring;

	NMG_LOCK_ASSERT();
	nrings = na->num_tx_rings;
	kring = na->tx_rings;
	for (i = 0; i < nrings; i++) {
		if (kring[i].nkr_ft) {
			nm_os_free(kring[i].nkr_ft);
			kring[i].nkr_ft = NULL; /* protect from freeing twice */
		}
	}
}


/*
 * Allocate the forwarding tables for the rings attached to the bridge ports.
 */
static int
nm_alloc_bdgfwd(struct netmap_adapter *na)
{
	int nrings, l, i, num_dstq;
	struct netmap_kring *kring;

	NMG_LOCK_ASSERT();
	/* all port:rings + broadcast */
	num_dstq = NM_BDG_MAXPORTS * NM_BDG_MAXRINGS + 1;
	l = sizeof(struct nm_bdg_fwd) * NM_BDG_BATCH_MAX;
	l += sizeof(struct nm_bdg_q) * num_dstq;
	l += sizeof(uint16_t) * NM_BDG_BATCH_MAX;

	nrings = netmap_real_rings(na, NR_TX);
	kring = na->tx_rings;
	for (i = 0; i < nrings; i++) {
		struct nm_bdg_fwd *ft;
		struct nm_bdg_q *dstq;
		int j;

		ft = nm_os_malloc(l);
		if (!ft) {
			nm_free_bdgfwd(na);
			return ENOMEM;
		}
		dstq = (struct nm_bdg_q *)(ft + NM_BDG_BATCH_MAX);
		for (j = 0; j < num_dstq; j++) {
			dstq[j].bq_head = dstq[j].bq_tail = NM_FT_NULL;
			dstq[j].bq_len = 0;
		}
		kring[i].nkr_ft = ft;
	}
	return 0;
}


/* remove from bridge b the ports in slots hw and sw
 * (sw can be -1 if not needed)
 */
static void
netmap_bdg_detach_common(struct nm_bridge *b, int hw, int sw)
{
	int s_hw = hw, s_sw = sw;
	int i, lim =b->bdg_active_ports;
	uint8_t tmp[NM_BDG_MAXPORTS];

	/*
	New algorithm:
	make a copy of bdg_port_index;
	lookup NA(ifp)->bdg_port and SWNA(ifp)->bdg_port
	in the array of bdg_port_index, replacing them with
	entries from the bottom of the array;
	decrement bdg_active_ports;
	acquire BDG_WLOCK() and copy back the array.
	 */

	if (netmap_verbose)
		D("detach %d and %d (lim %d)", hw, sw, lim);
	/* make a copy of the list of active ports, update it,
	 * and then copy back within BDG_WLOCK().
	 */
	memcpy(tmp, b->bdg_port_index, sizeof(tmp));
	for (i = 0; (hw >= 0 || sw >= 0) && i < lim; ) {
		if (hw >= 0 && tmp[i] == hw) {
			ND("detach hw %d at %d", hw, i);
			lim--; /* point to last active port */
			tmp[i] = tmp[lim]; /* swap with i */
			tmp[lim] = hw;	/* now this is inactive */
			hw = -1;
		} else if (sw >= 0 && tmp[i] == sw) {
			ND("detach sw %d at %d", sw, i);
			lim--;
			tmp[i] = tmp[lim];
			tmp[lim] = sw;
			sw = -1;
		} else {
			i++;
		}
	}
	if (hw >= 0 || sw >= 0) {
		D("XXX delete failed hw %d sw %d, should panic...", hw, sw);
	}

	BDG_WLOCK(b);
	if (b->bdg_ops.dtor)
		b->bdg_ops.dtor(b->bdg_ports[s_hw]);
	b->bdg_ports[s_hw] = NULL;
	if (s_sw >= 0) {
		b->bdg_ports[s_sw] = NULL;
	}
	memcpy(b->bdg_port_index, tmp, sizeof(tmp));
	b->bdg_active_ports = lim;
	BDG_WUNLOCK(b);

	ND("now %d active ports", lim);
	if (lim == 0) {
		ND("marking bridge %s as free", b->bdg_basename);
		nm_os_free(b->ht);
		bzero(&b->bdg_ops, sizeof(b->bdg_ops));
		NM_BNS_PUT(b);
	}
}

/* nm_bdg_ctl callback for VALE ports */
static int
netmap_vp_bdg_ctl(struct nmreq_header *hdr, struct netmap_adapter *na)
{
	struct netmap_vp_adapter *vpna = (struct netmap_vp_adapter *)na;
	struct nm_bridge *b = vpna->na_bdg;

	if (hdr->nr_reqtype == NETMAP_REQ_VALE_ATTACH) {
		return 0; /* nothing to do */
	}
	if (b) {
		netmap_set_all_rings(na, 0 /* disable */);
		netmap_bdg_detach_common(b, vpna->bdg_port, -1);
		vpna->na_bdg = NULL;
		netmap_set_all_rings(na, 1 /* enable */);
	}
	/* I have took reference just for attach */
	netmap_adapter_put(na);
	return 0;
}

/* nm_dtor callback for ephemeral VALE ports */
static void
netmap_vp_dtor(struct netmap_adapter *na)
{
	struct netmap_vp_adapter *vpna = (struct netmap_vp_adapter*)na;
	struct nm_bridge *b = vpna->na_bdg;

	ND("%s has %d references", na->name, na->na_refcount);

	if (b) {
		netmap_bdg_detach_common(b, vpna->bdg_port, -1);
	}

	if (na->ifp != NULL && !nm_iszombie(na)) {
		WNA(na->ifp) = NULL;
		if (vpna->autodelete) {
			ND("releasing %s", na->ifp->if_xname);
			NMG_UNLOCK();
			nm_os_vi_detach(na->ifp);
			NMG_LOCK();
		}
	}
}

/* remove a persistent VALE port from the system */
int
nm_vi_destroy(const char *name)
{
	struct ifnet *ifp;
	struct netmap_vp_adapter *vpna;
	int error;

	ifp = ifunit_ref(name);
	if (!ifp)
		return ENXIO;
	NMG_LOCK();
	/* make sure this is actually a VALE port */
	if (!NM_NA_VALID(ifp) || NA(ifp)->nm_register != netmap_vp_reg) {
		error = EINVAL;
		goto err;
	}

	vpna = (struct netmap_vp_adapter *)NA(ifp);

	/* we can only destroy ports that were created via NETMAP_BDG_NEWIF */
	if (vpna->autodelete) {
		error = EINVAL;
		goto err;
	}

	/* also make sure that nobody is using the inferface */
	if (NETMAP_OWNED_BY_ANY(&vpna->up) ||
	    vpna->up.na_refcount > 1 /* any ref besides the one in nm_vi_create()? */) {
		error = EBUSY;
		goto err;
	}

	NMG_UNLOCK();

	D("destroying a persistent vale interface %s", ifp->if_xname);
	/* Linux requires all the references are released
	 * before unregister
	 */
	netmap_detach(ifp);
	if_rele(ifp);
	nm_os_vi_detach(ifp);
	return 0;

err:
	NMG_UNLOCK();
	if_rele(ifp);
	return error;
}

static int
nm_update_info(struct nmreq_register *req, struct netmap_adapter *na)
{
	req->nr_rx_rings = na->num_rx_rings;
	req->nr_tx_rings = na->num_tx_rings;
	req->nr_rx_slots = na->num_rx_desc;
	req->nr_tx_slots = na->num_tx_desc;
	return netmap_mem_get_info(na->nm_mem, &req->nr_memsize, NULL,
					&req->nr_mem_id);
}

/*
 * Create a virtual interface registered to the system.
 * The interface will be attached to a bridge later.
 */
int
netmap_vi_create(struct nmreq_header *hdr, int autodelete)
{
	struct nmreq_register *req = (struct nmreq_register *)hdr->nr_body;
	struct ifnet *ifp;
	struct netmap_vp_adapter *vpna;
	struct netmap_mem_d *nmd = NULL;
	int error;

	if (hdr->nr_reqtype != NETMAP_REQ_REGISTER) {
		return EINVAL;
	}

	/* don't include VALE prefix */
	if (!strncmp(hdr->nr_name, NM_BDG_NAME, strlen(NM_BDG_NAME)))
		return EINVAL;
	ifp = ifunit_ref(hdr->nr_name);
	if (ifp) { /* already exist, cannot create new one */
		error = EEXIST;
		NMG_LOCK();
		if (NM_NA_VALID(ifp)) {
			int update_err = nm_update_info(req, NA(ifp));
			if (update_err)
				error = update_err;
		}
		NMG_UNLOCK();
		if_rele(ifp);
		return error;
	}
	error = nm_os_vi_persist(hdr->nr_name, &ifp);
	if (error)
		return error;

	NMG_LOCK();
	if (req->nr_mem_id) {
		nmd = netmap_mem_find(req->nr_mem_id);
		if (nmd == NULL) {
			error = EINVAL;
			goto err_1;
		}
	}
	/* netmap_vp_create creates a struct netmap_vp_adapter */
	error = netmap_vp_create(hdr, ifp, nmd, &vpna);
	if (error) {
		D("error %d", error);
		goto err_1;
	}
	/* persist-specific routines */
	vpna->up.nm_bdg_ctl = netmap_vp_bdg_ctl;
	if (!autodelete) {
		netmap_adapter_get(&vpna->up);
	} else {
		vpna->autodelete = 1;
	}
	NM_ATTACH_NA(ifp, &vpna->up);
	/* return the updated info */
	error = nm_update_info(req, &vpna->up);
	if (error) {
		goto err_2;
	}
	D("returning nr_mem_id %d", req->nr_mem_id);
	if (nmd)
		netmap_mem_put(nmd);
	NMG_UNLOCK();
	D("created %s", ifp->if_xname);
	return 0;

err_2:
	netmap_detach(ifp);
err_1:
	if (nmd)
		netmap_mem_put(nmd);
	NMG_UNLOCK();
	nm_os_vi_detach(ifp);

	return error;
}

/* Try to get a reference to a netmap adapter attached to a VALE switch.
 * If the adapter is found (or is created), this function returns 0, a
 * non NULL pointer is returned into *na, and the caller holds a
 * reference to the adapter.
 * If an adapter is not found, then no reference is grabbed and the
 * function returns an error code, or 0 if there is just a VALE prefix
 * mismatch. Therefore the caller holds a reference when
 * (*na != NULL && return == 0).
 */
int
netmap_get_bdg_na(struct nmreq_header *hdr, struct netmap_adapter **na,
		struct netmap_mem_d *nmd, int create)
{
	char *nr_name = hdr->nr_name;
	const char *ifname;
	struct ifnet *ifp = NULL;
	int error = 0;
	struct netmap_vp_adapter *vpna, *hostna = NULL;
	struct nm_bridge *b;
	int i, j, cand = -1, cand2 = -1;
	int needed;

	*na = NULL;     /* default return value */

	/* first try to see if this is a bridge port. */
	NMG_LOCK_ASSERT();
	if (strncmp(nr_name, NM_BDG_NAME, sizeof(NM_BDG_NAME) - 1)) {
		return 0;  /* no error, but no VALE prefix */
	}

	b = nm_find_bridge(nr_name, create);
	if (b == NULL) {
		D("no bridges available for '%s'", nr_name);
		return (create ? ENOMEM : ENXIO);
	}
	if (strlen(nr_name) < b->bdg_namelen) /* impossible */
		panic("x");

	/* Now we are sure that name starts with the bridge's name,
	 * lookup the port in the bridge. We need to scan the entire
	 * list. It is not important to hold a WLOCK on the bridge
	 * during the search because NMG_LOCK already guarantees
	 * that there are no other possible writers.
	 */

	/* lookup in the local list of ports */
	for (j = 0; j < b->bdg_active_ports; j++) {
		i = b->bdg_port_index[j];
		vpna = b->bdg_ports[i];
		ND("checking %s", vpna->up.name);
		if (!strcmp(vpna->up.name, nr_name)) {
			netmap_adapter_get(&vpna->up);
			ND("found existing if %s refs %d", nr_name)
			*na = &vpna->up;
			return 0;
		}
	}
	/* not found, should we create it? */
	if (!create)
		return ENXIO;
	/* yes we should, see if we have space to attach entries */
	needed = 2; /* in some cases we only need 1 */
	if (b->bdg_active_ports + needed >= NM_BDG_MAXPORTS) {
		D("bridge full %d, cannot create new port", b->bdg_active_ports);
		return ENOMEM;
	}
	/* record the next two ports available, but do not allocate yet */
	cand = b->bdg_port_index[b->bdg_active_ports];
	cand2 = b->bdg_port_index[b->bdg_active_ports + 1];
	ND("+++ bridge %s port %s used %d avail %d %d",
		b->bdg_basename, ifname, b->bdg_active_ports, cand, cand2);

	/*
	 * try see if there is a matching NIC with this name
	 * (after the bridge's name)
	 */
	ifname = nr_name + b->bdg_namelen + 1;
	ifp = ifunit_ref(ifname);
	if (!ifp) {
		/* Create an ephemeral virtual port.
		 * This block contains all the ephemeral-specific logic.
		 */

		if (hdr->nr_reqtype != NETMAP_REQ_REGISTER) {
			error = EINVAL;
			goto out;
		}

		/* bdg_netmap_attach creates a struct netmap_adapter */
		error = netmap_vp_create(hdr, NULL, nmd, &vpna);
		if (error) {
			D("error %d", error);
			goto out;
		}
		/* shortcut - we can skip get_hw_na(),
		 * ownership check and nm_bdg_attach()
		 */
	} else {
		struct netmap_adapter *hw;

		/* the vale:nic syntax is only valid for some commands */
		switch (hdr->nr_reqtype) {
		case NETMAP_REQ_VALE_ATTACH:
		case NETMAP_REQ_VALE_DETACH:
		case NETMAP_REQ_VALE_POLLING_ENABLE:
		case NETMAP_REQ_VALE_POLLING_DISABLE:
			break; /* ok */
		default:
			error = EINVAL;
			goto out;
		}

		error = netmap_get_hw_na(ifp, nmd, &hw);
		if (error || hw == NULL)
			goto out;

		/* host adapter might not be created */
		error = hw->nm_bdg_attach(nr_name, hw);
		if (error)
			goto out;
		vpna = hw->na_vp;
		hostna = hw->na_hostvp;
		if (hdr->nr_reqtype == NETMAP_REQ_VALE_ATTACH) {
			/* Check if we need to skip the host rings. */
			struct nmreq_vale_attach *areq =
				(struct nmreq_vale_attach *)hdr->nr_body;
			if (areq->reg.nr_mode != NR_REG_NIC_SW) {
				hostna = NULL;
			}
		}
	}

	BDG_WLOCK(b);
	vpna->bdg_port = cand;
	ND("NIC  %p to bridge port %d", vpna, cand);
	/* bind the port to the bridge (virtual ports are not active) */
	b->bdg_ports[cand] = vpna;
	vpna->na_bdg = b;
	b->bdg_active_ports++;
	if (hostna != NULL) {
		/* also bind the host stack to the bridge */
		b->bdg_ports[cand2] = hostna;
		hostna->bdg_port = cand2;
		hostna->na_bdg = b;
		b->bdg_active_ports++;
		ND("host %p to bridge port %d", hostna, cand2);
	}
	ND("if %s refs %d", ifname, vpna->up.na_refcount);
	BDG_WUNLOCK(b);
	*na = &vpna->up;
	netmap_adapter_get(*na);

out:
	if (ifp)
		if_rele(ifp);

	return error;
}


/* Process NETMAP_REQ_VALE_ATTACH. */
int
nm_bdg_ctl_attach(struct nmreq_header *hdr)
{
	struct nmreq_vale_attach *req =
		(struct nmreq_vale_attach *)hdr->nr_body;
	struct netmap_adapter *na;
	struct netmap_mem_d *nmd = NULL;
	int error;

	NMG_LOCK();

	if (req->reg.nr_mem_id) {
		nmd = netmap_mem_find(req->reg.nr_mem_id);
		if (nmd == NULL) {
			error = EINVAL;
			goto unlock_exit;
		}
	}

<<<<<<< HEAD
	error = netmap_get_bdg_na(hdr, &na, nmd, 1 /* create if not exists */);
=======
	/* XXX check existing one */
	error = netmap_get_bdg_na(nmr, &na, nmd, 0);
	if (!error) {
		error = EBUSY;
		goto unref_exit;
	}
	error = netmap_get_bdg_na(nmr, &na, nmd, 1 /* create if not exists */);
>>>>>>> 3d34d589
	if (error) /* no device */
		goto unlock_exit;

	if (na == NULL) { /* VALE prefix missing */
		error = EINVAL;
		goto unlock_exit;
	}

	if (NETMAP_OWNED_BY_ANY(na)) {
		error = EBUSY;
		goto unref_exit;
	}

	if (na->nm_bdg_ctl) {
		/* nop for VALE ports. The bwrap needs to put the hwna
		 * in netmap mode (see netmap_bwrap_bdg_ctl)
		 */
		error = na->nm_bdg_ctl(hdr, na);
		if (error)
			goto unref_exit;
		ND("registered %s to netmap-mode", na->name);
	}
	NMG_UNLOCK();
	return 0;

unref_exit:
	netmap_adapter_put(na);
unlock_exit:
	NMG_UNLOCK();
	return error;
}

static inline int
nm_is_bwrap(struct netmap_adapter *na)
{
	return na->nm_register == netmap_bwrap_reg;
}

/* Process NETMAP_REQ_VALE_DETACH. */
int
nm_bdg_ctl_detach(struct nmreq_header *hdr)
{
	struct netmap_adapter *na;
	int error;

	NMG_LOCK();
	error = netmap_get_bdg_na(hdr, &na, NULL, 0 /* don't create */);
	if (error) { /* no device, or another bridge or user owns the device */
		goto unlock_exit;
	}

	if (na == NULL) { /* VALE prefix missing */
		error = EINVAL;
		goto unlock_exit;
	} else if (nm_is_bwrap(na) &&
		   ((struct netmap_bwrap_adapter *)na)->na_polling_state) {
		/* Don't detach a NIC with polling */
		error = EBUSY;
		netmap_adapter_put(na);
		goto unlock_exit;
	}
	if (na->nm_bdg_ctl) {
		/* remove the port from bridge. The bwrap
		 * also needs to put the hwna in normal mode
		 */
		error = na->nm_bdg_ctl(hdr, na);
	}

	netmap_adapter_put(na);
unlock_exit:
	NMG_UNLOCK();
	return error;

}

struct nm_bdg_polling_state;
struct
nm_bdg_kthread {
	struct nm_kctx *nmk;
	u_int qfirst;
	u_int qlast;
	struct nm_bdg_polling_state *bps;
};

struct nm_bdg_polling_state {
	bool configured;
	bool stopped;
	struct netmap_bwrap_adapter *bna;
	uint32_t mode;
	u_int qfirst;
	u_int qlast;
	u_int cpu_from;
	u_int ncpus;
	struct nm_bdg_kthread *kthreads;
};

static void
netmap_bwrap_polling(void *data, int is_kthread)
{
	struct nm_bdg_kthread *nbk = data;
	struct netmap_bwrap_adapter *bna;
	u_int qfirst, qlast, i;
	struct netmap_kring *kring0, *kring;

	if (!nbk)
		return;
	qfirst = nbk->qfirst;
	qlast = nbk->qlast;
	bna = nbk->bps->bna;
	kring0 = NMR(bna->hwna, NR_RX);

	for (i = qfirst; i < qlast; i++) {
		kring = kring0 + i;
		kring->nm_notify(kring, 0);
	}
}

static int
nm_bdg_create_kthreads(struct nm_bdg_polling_state *bps)
{
	struct nm_kctx_cfg kcfg;
	int i, j;

	bps->kthreads = nm_os_malloc(sizeof(struct nm_bdg_kthread) * bps->ncpus);
	if (bps->kthreads == NULL)
		return ENOMEM;

	bzero(&kcfg, sizeof(kcfg));
	kcfg.worker_fn = netmap_bwrap_polling;
	kcfg.use_kthread = 1;
	for (i = 0; i < bps->ncpus; i++) {
		struct nm_bdg_kthread *t = bps->kthreads + i;
		int all = (bps->ncpus == 1 &&
			bps->mode == NETMAP_POLLING_MODE_SINGLE_CPU);
		int affinity = bps->cpu_from + i;

		t->bps = bps;
		t->qfirst = all ? bps->qfirst /* must be 0 */: affinity;
		t->qlast = all ? bps->qlast : t->qfirst + 1;
		D("kthread %d a:%u qf:%u ql:%u", i, affinity, t->qfirst,
			t->qlast);

		kcfg.type = i;
		kcfg.worker_private = t;
		t->nmk = nm_os_kctx_create(&kcfg, NULL);
		if (t->nmk == NULL) {
			goto cleanup;
		}
		nm_os_kctx_worker_setaff(t->nmk, affinity);
	}
	return 0;

cleanup:
	for (j = 0; j < i; j++) {
		struct nm_bdg_kthread *t = bps->kthreads + i;
		nm_os_kctx_destroy(t->nmk);
	}
	nm_os_free(bps->kthreads);
	return EFAULT;
}

/* A variant of ptnetmap_start_kthreads() */
static int
nm_bdg_polling_start_kthreads(struct nm_bdg_polling_state *bps)
{
	int error, i, j;

	if (!bps) {
		D("polling is not configured");
		return EFAULT;
	}
	bps->stopped = false;

	for (i = 0; i < bps->ncpus; i++) {
		struct nm_bdg_kthread *t = bps->kthreads + i;
		error = nm_os_kctx_worker_start(t->nmk);
		if (error) {
			D("error in nm_kthread_start()");
			goto cleanup;
		}
	}
	return 0;

cleanup:
	for (j = 0; j < i; j++) {
		struct nm_bdg_kthread *t = bps->kthreads + i;
		nm_os_kctx_worker_stop(t->nmk);
	}
	bps->stopped = true;
	return error;
}

static void
nm_bdg_polling_stop_delete_kthreads(struct nm_bdg_polling_state *bps)
{
	int i;

	if (!bps)
		return;

	for (i = 0; i < bps->ncpus; i++) {
		struct nm_bdg_kthread *t = bps->kthreads + i;
		nm_os_kctx_worker_stop(t->nmk);
		nm_os_kctx_destroy(t->nmk);
	}
	bps->stopped = true;
}

static int
get_polling_cfg(struct nmreq_vale_polling *req, struct netmap_adapter *na,
		struct nm_bdg_polling_state *bps)
{
	unsigned int avail_cpus, core_from;
	unsigned int qfirst, qlast;
	uint32_t i = req->nr_first_cpu_id;
	uint32_t req_cpus = req->nr_num_polling_cpus;

	avail_cpus = nm_os_ncpus();

	if (req_cpus == 0) {
		D("req_cpus must be > 0");
		return EINVAL;
	} else if (req_cpus >= avail_cpus) {
		D("Cannot use all the CPUs in the system");
		return EINVAL;
	}

	if (req->nr_mode == NETMAP_POLLING_MODE_MULTI_CPU) {
		/* Use a separate core for each ring. If nr_num_polling_cpus>1
		 * more consecutive rings are polled.
		 * For example, if nr_first_cpu_id=2 and nr_num_polling_cpus=2,
		 * ring 2 and 3 are polled by core 2 and 3, respectively. */
		if (i + req_cpus > nma_get_nrings(na, NR_RX)) {
			D("Rings %u-%u not in range (have %d rings)",
				i, i + req_cpus, nma_get_nrings(na, NR_RX));
			return EINVAL;
		}
		qfirst = i;
		qlast = qfirst + req_cpus;
		core_from = qfirst;

	} else if (req->nr_mode == NETMAP_POLLING_MODE_SINGLE_CPU) {
		/* Poll all the rings using a core specified by nr_first_cpu_id.
		 * the number of cores must be 1. */
		if (req_cpus != 1) {
			D("ncpus must be 1 for NETMAP_POLLING_MODE_SINGLE_CPU "
				"(was %d)", req_cpus);
			return EINVAL;
		}
		qfirst = 0;
		qlast = nma_get_nrings(na, NR_RX);
		core_from = i;
	} else {
		D("Invalid polling mode");
		return EINVAL;
	}

	bps->mode = req->nr_mode;
	bps->qfirst = qfirst;
	bps->qlast = qlast;
	bps->cpu_from = core_from;
	bps->ncpus = req_cpus;
	D("%s qfirst %u qlast %u cpu_from %u ncpus %u",
		req->nr_mode == NETMAP_POLLING_MODE_MULTI_CPU ?
		"MULTI" : "SINGLE",
		qfirst, qlast, core_from, req_cpus);
	return 0;
}

static int
nm_bdg_ctl_polling_start(struct nmreq_vale_polling *req, struct netmap_adapter *na)
{
	struct nm_bdg_polling_state *bps;
	struct netmap_bwrap_adapter *bna;
	int error;

	bna = (struct netmap_bwrap_adapter *)na;
	if (bna->na_polling_state) {
		D("ERROR adapter already in polling mode");
		return EFAULT;
	}

	bps = nm_os_malloc(sizeof(*bps));
	if (!bps)
		return ENOMEM;
	bps->configured = false;
	bps->stopped = true;

	if (get_polling_cfg(req, na, bps)) {
		nm_os_free(bps);
		return EINVAL;
	}

	if (nm_bdg_create_kthreads(bps)) {
		nm_os_free(bps);
		return EFAULT;
	}

	bps->configured = true;
	bna->na_polling_state = bps;
	bps->bna = bna;

	/* disable interrupts if possible */
	nma_intr_enable(bna->hwna, 0);
	/* start kthread now */
	error = nm_bdg_polling_start_kthreads(bps);
	if (error) {
		D("ERROR nm_bdg_polling_start_kthread()");
		nm_os_free(bps->kthreads);
		nm_os_free(bps);
		bna->na_polling_state = NULL;
		nma_intr_enable(bna->hwna, 1);
	}
	return error;
}

static int
nm_bdg_ctl_polling_stop(struct netmap_adapter *na)
{
	struct netmap_bwrap_adapter *bna = (struct netmap_bwrap_adapter *)na;
	struct nm_bdg_polling_state *bps;

	if (!bna->na_polling_state) {
		D("ERROR adapter is not in polling mode");
		return EFAULT;
	}
	bps = bna->na_polling_state;
	nm_bdg_polling_stop_delete_kthreads(bna->na_polling_state);
	bps->configured = false;
	nm_os_free(bps);
	bna->na_polling_state = NULL;
	/* reenable interrupts */
	nma_intr_enable(bna->hwna, 1);
	return 0;
}

int
nm_bdg_polling(struct nmreq_header *hdr)
{
	struct nmreq_vale_polling *req =
		(struct nmreq_vale_polling *)hdr->nr_body;
	struct netmap_adapter *na = NULL;
	int error = 0;

	NMG_LOCK();
	error = netmap_get_bdg_na(hdr, &na, NULL, /*create=*/0);
	if (na && !error) {
		if (!nm_is_bwrap(na)) {
			error = EOPNOTSUPP;
		} else if (hdr->nr_reqtype == NETMAP_BDG_POLLING_ON) {
			error = nm_bdg_ctl_polling_start(req, na);
			if (!error)
				netmap_adapter_get(na);
		} else {
			error = nm_bdg_ctl_polling_stop(na);
			if (!error)
				netmap_adapter_put(na);
		}
		netmap_adapter_put(na);
	} else if (!na && !error) {
		/* Not VALE port. */
		error = EINVAL;
	}
	NMG_UNLOCK();

	return error;
}

/* Process NETMAP_REQ_VALE_LIST. */
int
netmap_bdg_list(struct nmreq_header *hdr)
{
	struct nmreq_vale_list *req =
		(struct nmreq_vale_list *)hdr->nr_body;
	int namelen = strlen(hdr->nr_name);
	struct nm_bridge *b, *bridges;
	struct netmap_vp_adapter *vpna;
	int error = 0, i, j;
	u_int num_bridges;

	netmap_bns_getbridges(&bridges, &num_bridges);

	/* this is used to enumerate bridges and ports */
	if (namelen) { /* look up indexes of bridge and port */
		if (strncmp(hdr->nr_name, NM_BDG_NAME,
					strlen(NM_BDG_NAME))) {
			return EINVAL;
		}
		NMG_LOCK();
		b = nm_find_bridge(hdr->nr_name, 0 /* don't create */);
		if (!b) {
			NMG_UNLOCK();
			return ENOENT;
		}

		req->nr_bridge_idx = b - bridges; /* bridge index */
		req->nr_port_idx = NM_BDG_NOPORT;
		for (j = 0; j < b->bdg_active_ports; j++) {
			i = b->bdg_port_index[j];
			vpna = b->bdg_ports[i];
			if (vpna == NULL) {
				D("This should not happen");
				continue;
			}
			/* the former and the latter identify a
			 * virtual port and a NIC, respectively
			 */
			if (!strcmp(vpna->up.name, hdr->nr_name)) {
				req->nr_port_idx = i; /* port index */
				break;
			}
		}
		NMG_UNLOCK();
	} else {
		/* return the first non-empty entry starting from
		 * bridge nr_arg1 and port nr_arg2.
		 *
		 * Users can detect the end of the same bridge by
		 * seeing the new and old value of nr_arg1, and can
		 * detect the end of all the bridge by error != 0
		 */
		i = req->nr_bridge_idx;
		j = req->nr_port_idx;

		NMG_LOCK();
		for (error = ENOENT; i < NM_BRIDGES; i++) {
			b = bridges + i;
			for ( ; j < NM_BDG_MAXPORTS; j++) {
				if (b->bdg_ports[j] == NULL)
					continue;
				vpna = b->bdg_ports[j];
				/* write back the VALE switch name */
				strncpy(hdr->nr_name, vpna->up.name,
					(size_t)IFNAMSIZ);
				error = 0;
				goto out;
			}
			j = 0; /* following bridges scan from 0 */
		}
	out:
		req->nr_bridge_idx = i;
		req->nr_port_idx = j;
		NMG_UNLOCK();
	}

	return error;
}

/* Called by external kernel modules (e.g., Openvswitch).
 * to set configure/lookup/dtor functions of a VALE instance.
 * Register callbacks to the given bridge. 'name' may be just
 * bridge's name (including ':' if it is not just NM_BDG_NAME).
 * Called without NMG_LOCK.
 */
int
netmap_bdg_regops(const char *name, struct netmap_bdg_ops *bdg_ops)
{
	struct nm_bridge *b;
	int error = 0;

	if (!bdg_ops) {
		return EINVAL;
	}
	NMG_LOCK();
	b = nm_find_bridge(name, 0 /* don't create */);
	if (!b) {
		error = EINVAL;
	} else {
		b->bdg_ops = *bdg_ops;
	}
	NMG_UNLOCK();

	return error;
}

int
netmap_bdg_config(struct nm_ifreq *nr)
{
	struct nm_bridge *b;
	int error = EINVAL;

	NMG_LOCK();
	b = nm_find_bridge(nr->nifr_name, 0);
	if (!b) {
		NMG_UNLOCK();
		return error;
	}
	NMG_UNLOCK();
	/* Don't call config() with NMG_LOCK() held */
	BDG_RLOCK(b);
	if (b->bdg_ops.config != NULL)
		error = b->bdg_ops.config(nr);
	BDG_RUNLOCK(b);
	return error;
}


/* nm_krings_create callback for VALE ports.
 * Calls the standard netmap_krings_create, then adds leases on rx
 * rings and bdgfwd on tx rings.
 */
static int
netmap_vp_krings_create(struct netmap_adapter *na)
{
	u_int tailroom;
	int error, i;
	uint32_t *leases;
	u_int nrx = netmap_real_rings(na, NR_RX);

	/*
	 * Leases are attached to RX rings on vale ports
	 */
	tailroom = sizeof(uint32_t) * na->num_rx_desc * nrx;

	error = netmap_krings_create(na, tailroom);
	if (error)
		return error;

	leases = na->tailroom;

	for (i = 0; i < nrx; i++) { /* Receive rings */
		na->rx_rings[i].nkr_leases = leases;
		leases += na->num_rx_desc;
	}

	error = nm_alloc_bdgfwd(na);
	if (error) {
		netmap_krings_delete(na);
		return error;
	}

	return 0;
}


/* nm_krings_delete callback for VALE ports. */
static void
netmap_vp_krings_delete(struct netmap_adapter *na)
{
	nm_free_bdgfwd(na);
	netmap_krings_delete(na);
}


static int
nm_bdg_flush(struct nm_bdg_fwd *ft, u_int n,
	struct netmap_vp_adapter *na, u_int ring_nr);


/*
 * main dispatch routine for the bridge.
 * Grab packets from a kring, move them into the ft structure
 * associated to the tx (input) port. Max one instance per port,
 * filtered on input (ioctl, poll or XXX).
 * Returns the next position in the ring.
 */
static int
nm_bdg_preflush(struct netmap_kring *kring, u_int end)
{
	struct netmap_vp_adapter *na =
		(struct netmap_vp_adapter*)kring->na;
	struct netmap_ring *ring = kring->ring;
	struct nm_bdg_fwd *ft;
	u_int ring_nr = kring->ring_id;
	u_int j = kring->nr_hwcur, lim = kring->nkr_num_slots - 1;
	u_int ft_i = 0;	/* start from 0 */
	u_int frags = 1; /* how many frags ? */
	struct nm_bridge *b = na->na_bdg;

	/* To protect against modifications to the bridge we acquire a
	 * shared lock, waiting if we can sleep (if the source port is
	 * attached to a user process) or with a trylock otherwise (NICs).
	 */
	ND("wait rlock for %d packets", ((j > end ? lim+1 : 0) + end) - j);
	if (na->up.na_flags & NAF_BDG_MAYSLEEP)
		BDG_RLOCK(b);
	else if (!BDG_RTRYLOCK(b))
		return j;
	ND(5, "rlock acquired for %d packets", ((j > end ? lim+1 : 0) + end) - j);
	ft = kring->nkr_ft;

	for (; likely(j != end); j = nm_next(j, lim)) {
		struct netmap_slot *slot = &ring->slot[j];
		char *buf;

		ft[ft_i].ft_len = slot->len;
		ft[ft_i].ft_flags = slot->flags;

		ND("flags is 0x%x", slot->flags);
		/* we do not use the buf changed flag, but we still need to reset it */
		slot->flags &= ~NS_BUF_CHANGED;

		/* this slot goes into a list so initialize the link field */
		ft[ft_i].ft_next = NM_FT_NULL;
		buf = ft[ft_i].ft_buf = (slot->flags & NS_INDIRECT) ?
			(void *)(uintptr_t)slot->ptr : NMB(&na->up, slot);
		if (unlikely(buf == NULL)) {
			RD(5, "NULL %s buffer pointer from %s slot %d len %d",
				(slot->flags & NS_INDIRECT) ? "INDIRECT" : "DIRECT",
				kring->name, j, ft[ft_i].ft_len);
			buf = ft[ft_i].ft_buf = NETMAP_BUF_BASE(&na->up);
			ft[ft_i].ft_len = 0;
			ft[ft_i].ft_flags = 0;
		}
		__builtin_prefetch(buf);
		++ft_i;
		if (slot->flags & NS_MOREFRAG) {
			frags++;
			continue;
		}
		if (unlikely(netmap_verbose && frags > 1))
			RD(5, "%d frags at %d", frags, ft_i - frags);
		ft[ft_i - frags].ft_frags = frags;
		frags = 1;
		if (unlikely((int)ft_i >= bridge_batch))
			ft_i = nm_bdg_flush(ft, ft_i, na, ring_nr);
	}
	if (frags > 1) {
		/* Here ft_i > 0, ft[ft_i-1].flags has NS_MOREFRAG, and we
		 * have to fix frags count. */
		frags--;
		ft[ft_i - 1].ft_flags &= ~NS_MOREFRAG;
		ft[ft_i - frags].ft_frags = frags;
		D("Truncate incomplete fragment at %d (%d frags)", ft_i, frags);
	}
	if (ft_i)
		ft_i = nm_bdg_flush(ft, ft_i, na, ring_nr);
	BDG_RUNLOCK(b);
	return j;
}


/* ----- FreeBSD if_bridge hash function ------- */

/*
 * The following hash function is adapted from "Hash Functions" by Bob Jenkins
 * ("Algorithm Alley", Dr. Dobbs Journal, September 1997).
 *
 * http://www.burtleburtle.net/bob/hash/spooky.html
 */
#define mix(a, b, c)                                                    \
do {                                                                    \
        a -= b; a -= c; a ^= (c >> 13);                                 \
        b -= c; b -= a; b ^= (a << 8);                                  \
        c -= a; c -= b; c ^= (b >> 13);                                 \
        a -= b; a -= c; a ^= (c >> 12);                                 \
        b -= c; b -= a; b ^= (a << 16);                                 \
        c -= a; c -= b; c ^= (b >> 5);                                  \
        a -= b; a -= c; a ^= (c >> 3);                                  \
        b -= c; b -= a; b ^= (a << 10);                                 \
        c -= a; c -= b; c ^= (b >> 15);                                 \
} while (/*CONSTCOND*/0)


static __inline uint32_t
nm_bridge_rthash(const uint8_t *addr)
{
        uint32_t a = 0x9e3779b9, b = 0x9e3779b9, c = 0; // hask key

        b += addr[5] << 8;
        b += addr[4];
        a += addr[3] << 24;
        a += addr[2] << 16;
        a += addr[1] << 8;
        a += addr[0];

        mix(a, b, c);
#define BRIDGE_RTHASH_MASK	(NM_BDG_HASH-1)
        return (c & BRIDGE_RTHASH_MASK);
}

#undef mix


/* nm_register callback for VALE ports */
static int
netmap_vp_reg(struct netmap_adapter *na, int onoff)
{
	struct netmap_vp_adapter *vpna =
		(struct netmap_vp_adapter*)na;
	enum txrx t;
	int i;

	/* persistent ports may be put in netmap mode
	 * before being attached to a bridge
	 */
	if (vpna->na_bdg)
		BDG_WLOCK(vpna->na_bdg);
	if (onoff) {
		for_rx_tx(t) {
			for (i = 0; i < nma_get_nrings(na, t) + 1; i++) {
				struct netmap_kring *kring = &NMR(na, t)[i];

				if (nm_kring_pending_on(kring))
					kring->nr_mode = NKR_NETMAP_ON;
			}
		}
		if (na->active_fds == 0)
			na->na_flags |= NAF_NETMAP_ON;
		 /* XXX on FreeBSD, persistent VALE ports should also
		 * toggle IFCAP_NETMAP in na->ifp (2014-03-16)
		 */
	} else {
		if (na->active_fds == 0)
			na->na_flags &= ~NAF_NETMAP_ON;
		for_rx_tx(t) {
			for (i = 0; i < nma_get_nrings(na, t) + 1; i++) {
				struct netmap_kring *kring = &NMR(na, t)[i];

				if (nm_kring_pending_off(kring))
					kring->nr_mode = NKR_NETMAP_OFF;
			}
		}
	}
	if (vpna->na_bdg)
		BDG_WUNLOCK(vpna->na_bdg);
	return 0;
}


/*
 * Lookup function for a learning bridge.
 * Update the hash table with the source address,
 * and then returns the destination port index, and the
 * ring in *dst_ring (at the moment, always use ring 0)
 */
u_int
netmap_bdg_learning(struct nm_bdg_fwd *ft, uint8_t *dst_ring,
		struct netmap_vp_adapter *na)
{
	uint8_t *buf = ft->ft_buf;
	u_int buf_len = ft->ft_len;
	struct nm_hash_ent *ht = na->na_bdg->ht;
	uint32_t sh, dh;
	u_int dst, mysrc = na->bdg_port;
	uint64_t smac, dmac;
	uint8_t indbuf[12];

	/* safety check, unfortunately we have many cases */
	if (buf_len >= 14 + na->up.virt_hdr_len) {
		/* virthdr + mac_hdr in the same slot */
		buf += na->up.virt_hdr_len;
		buf_len -= na->up.virt_hdr_len;
	} else if (buf_len == na->up.virt_hdr_len && ft->ft_flags & NS_MOREFRAG) {
		/* only header in first fragment */
		ft++;
		buf = ft->ft_buf;
		buf_len = ft->ft_len;
	} else {
		RD(5, "invalid buf format, length %d", buf_len);
		return NM_BDG_NOPORT;
	}

	if (ft->ft_flags & NS_INDIRECT) {
		if (copyin(buf, indbuf, sizeof(indbuf))) {
			return NM_BDG_NOPORT;
		}
		buf = indbuf;
	}

	dmac = le64toh(*(uint64_t *)(buf)) & 0xffffffffffff;
	smac = le64toh(*(uint64_t *)(buf + 4));
	smac >>= 16;

	/*
	 * The hash is somewhat expensive, there might be some
	 * worthwhile optimizations here.
	 */
	if (((buf[6] & 1) == 0) && (na->last_smac != smac)) { /* valid src */
		uint8_t *s = buf+6;
		sh = nm_bridge_rthash(s); /* hash of source */
		/* update source port forwarding entry */
		na->last_smac = ht[sh].mac = smac;	/* XXX expire ? */
		ht[sh].ports = mysrc;
		if (netmap_verbose)
		    D("src %02x:%02x:%02x:%02x:%02x:%02x on port %d",
			s[0], s[1], s[2], s[3], s[4], s[5], mysrc);
	}
	dst = NM_BDG_BROADCAST;
	if ((buf[0] & 1) == 0) { /* unicast */
		dh = nm_bridge_rthash(buf); /* hash of dst */
		if (ht[dh].mac == dmac) {	/* found dst */
			dst = ht[dh].ports;
		}
	}
	return dst;
}


/*
 * Available space in the ring. Only used in VALE code
 * and only with is_rx = 1
 */
static inline uint32_t
nm_kr_space(struct netmap_kring *k, int is_rx)
{
	int space;

	if (is_rx) {
		int busy = k->nkr_hwlease - k->nr_hwcur;
		if (busy < 0)
			busy += k->nkr_num_slots;
		space = k->nkr_num_slots - 1 - busy;
	} else {
		/* XXX never used in this branch */
		space = k->nr_hwtail - k->nkr_hwlease;
		if (space < 0)
			space += k->nkr_num_slots;
	}
#if 0
	// sanity check
	if (k->nkr_hwlease >= k->nkr_num_slots ||
		k->nr_hwcur >= k->nkr_num_slots ||
		k->nr_tail >= k->nkr_num_slots ||
		busy < 0 ||
		busy >= k->nkr_num_slots) {
		D("invalid kring, cur %d tail %d lease %d lease_idx %d lim %d",			k->nr_hwcur, k->nr_hwtail, k->nkr_hwlease,
			k->nkr_lease_idx, k->nkr_num_slots);
	}
#endif
	return space;
}




/* make a lease on the kring for N positions. return the
 * lease index
 * XXX only used in VALE code and with is_rx = 1
 */
static inline uint32_t
nm_kr_lease(struct netmap_kring *k, u_int n, int is_rx)
{
	uint32_t lim = k->nkr_num_slots - 1;
	uint32_t lease_idx = k->nkr_lease_idx;

	k->nkr_leases[lease_idx] = NR_NOSLOT;
	k->nkr_lease_idx = nm_next(lease_idx, lim);

	if (n > nm_kr_space(k, is_rx)) {
		D("invalid request for %d slots", n);
		panic("x");
	}
	/* XXX verify that there are n slots */
	k->nkr_hwlease += n;
	if (k->nkr_hwlease > lim)
		k->nkr_hwlease -= lim + 1;

	if (k->nkr_hwlease >= k->nkr_num_slots ||
		k->nr_hwcur >= k->nkr_num_slots ||
		k->nr_hwtail >= k->nkr_num_slots ||
		k->nkr_lease_idx >= k->nkr_num_slots) {
		D("invalid kring %s, cur %d tail %d lease %d lease_idx %d lim %d",
			k->na->name,
			k->nr_hwcur, k->nr_hwtail, k->nkr_hwlease,
			k->nkr_lease_idx, k->nkr_num_slots);
	}
	return lease_idx;
}

/*
 *
 * This flush routine supports only unicast and broadcast but a large
 * number of ports, and lets us replace the learn and dispatch functions.
 */
int
nm_bdg_flush(struct nm_bdg_fwd *ft, u_int n, struct netmap_vp_adapter *na,
		u_int ring_nr)
{
	struct nm_bdg_q *dst_ents, *brddst;
	uint16_t num_dsts = 0, *dsts;
	struct nm_bridge *b = na->na_bdg;
	u_int i, me = na->bdg_port;

	/*
	 * The work area (pointed by ft) is followed by an array of
	 * pointers to queues , dst_ents; there are NM_BDG_MAXRINGS
	 * queues per port plus one for the broadcast traffic.
	 * Then we have an array of destination indexes.
	 */
	dst_ents = (struct nm_bdg_q *)(ft + NM_BDG_BATCH_MAX);
	dsts = (uint16_t *)(dst_ents + NM_BDG_MAXPORTS * NM_BDG_MAXRINGS + 1);

	/* first pass: find a destination for each packet in the batch */
	for (i = 0; likely(i < n); i += ft[i].ft_frags) {
		uint8_t dst_ring = ring_nr; /* default, same ring as origin */
		uint16_t dst_port, d_i;
		struct nm_bdg_q *d;

		ND("slot %d frags %d", i, ft[i].ft_frags);
		/* Drop the packet if the virtio-net header is not into the first
		   fragment nor at the very beginning of the second. */
		if (unlikely(na->up.virt_hdr_len > ft[i].ft_len))
			continue;
		dst_port = b->bdg_ops.lookup(&ft[i], &dst_ring, na);
		if (netmap_verbose > 255)
			RD(5, "slot %d port %d -> %d", i, me, dst_port);
		if (dst_port >= NM_BDG_NOPORT)
			continue; /* this packet is identified to be dropped */
		else if (dst_port == NM_BDG_BROADCAST)
			dst_ring = 0; /* broadcasts always go to ring 0 */
		else if (unlikely(dst_port == me ||
		    !b->bdg_ports[dst_port]))
			continue;

		/* get a position in the scratch pad */
		d_i = dst_port * NM_BDG_MAXRINGS + dst_ring;
		d = dst_ents + d_i;

		/* append the first fragment to the list */
		if (d->bq_head == NM_FT_NULL) { /* new destination */
			d->bq_head = d->bq_tail = i;
			/* remember this position to be scanned later */
			if (dst_port != NM_BDG_BROADCAST)
				dsts[num_dsts++] = d_i;
		} else {
			ft[d->bq_tail].ft_next = i;
			d->bq_tail = i;
		}
		d->bq_len += ft[i].ft_frags;
	}

	/*
	 * Broadcast traffic goes to ring 0 on all destinations.
	 * So we need to add these rings to the list of ports to scan.
	 * XXX at the moment we scan all NM_BDG_MAXPORTS ports, which is
	 * expensive. We should keep a compact list of active destinations
	 * so we could shorten this loop.
	 */
	brddst = dst_ents + NM_BDG_BROADCAST * NM_BDG_MAXRINGS;
	if (brddst->bq_head != NM_FT_NULL) {
		u_int j;
		for (j = 0; likely(j < b->bdg_active_ports); j++) {
			uint16_t d_i;
			i = b->bdg_port_index[j];
			if (unlikely(i == me))
				continue;
			d_i = i * NM_BDG_MAXRINGS;
			if (dst_ents[d_i].bq_head == NM_FT_NULL)
				dsts[num_dsts++] = d_i;
		}
	}

	ND(5, "pass 1 done %d pkts %d dsts", n, num_dsts);
	/* second pass: scan destinations */
	for (i = 0; i < num_dsts; i++) {
		struct netmap_vp_adapter *dst_na;
		struct netmap_kring *kring;
		struct netmap_ring *ring;
		u_int dst_nr, lim, j, d_i, next, brd_next;
		u_int needed, howmany;
		int retry = netmap_txsync_retry;
		struct nm_bdg_q *d;
		uint32_t my_start = 0, lease_idx = 0;
		int nrings;
		int virt_hdr_mismatch = 0;

		d_i = dsts[i];
		ND("second pass %d port %d", i, d_i);
		d = dst_ents + d_i;
		// XXX fix the division
		dst_na = b->bdg_ports[d_i/NM_BDG_MAXRINGS];
		/* protect from the lookup function returning an inactive
		 * destination port
		 */
		if (unlikely(dst_na == NULL))
			goto cleanup;
		if (dst_na->up.na_flags & NAF_SW_ONLY)
			goto cleanup;
		/*
		 * The interface may be in !netmap mode in two cases:
		 * - when na is attached but not activated yet;
		 * - when na is being deactivated but is still attached.
		 */
		if (unlikely(!nm_netmap_on(&dst_na->up))) {
			ND("not in netmap mode!");
			goto cleanup;
		}

		/* there is at least one either unicast or broadcast packet */
		brd_next = brddst->bq_head;
		next = d->bq_head;
		/* we need to reserve this many slots. If fewer are
		 * available, some packets will be dropped.
		 * Packets may have multiple fragments, so we may not use
		 * there is a chance that we may not use all of the slots
		 * we have claimed, so we will need to handle the leftover
		 * ones when we regain the lock.
		 */
		needed = d->bq_len + brddst->bq_len;

		if (unlikely(dst_na->up.virt_hdr_len != na->up.virt_hdr_len)) {
                        if (netmap_verbose) {
                            RD(3, "virt_hdr_mismatch, src %d dst %d", na->up.virt_hdr_len,
                                  dst_na->up.virt_hdr_len);
                        }
			/* There is a virtio-net header/offloadings mismatch between
			 * source and destination. The slower mismatch datapath will
			 * be used to cope with all the mismatches.
			 */
			virt_hdr_mismatch = 1;
			if (dst_na->mfs < na->mfs) {
				/* We may need to do segmentation offloadings, and so
				 * we may need a number of destination slots greater
				 * than the number of input slots ('needed').
				 * We look for the smallest integer 'x' which satisfies:
				 *	needed * na->mfs + x * H <= x * na->mfs
				 * where 'H' is the length of the longest header that may
				 * be replicated in the segmentation process (e.g. for
				 * TCPv4 we must account for ethernet header, IP header
				 * and TCPv4 header).
				 */
				KASSERT(dst_na->mfs > 0, ("vpna->mfs is 0"));
				needed = (needed * na->mfs) /
						(dst_na->mfs - WORST_CASE_GSO_HEADER) + 1;
				ND(3, "srcmtu=%u, dstmtu=%u, x=%u", na->mfs, dst_na->mfs, needed);
			}
		}

		ND(5, "pass 2 dst %d is %x %s",
			i, d_i, is_vp ? "virtual" : "nic/host");
		dst_nr = d_i & (NM_BDG_MAXRINGS-1);
		nrings = dst_na->up.num_rx_rings;
		if (dst_nr >= nrings)
			dst_nr = dst_nr % nrings;
		kring = &dst_na->up.rx_rings[dst_nr];
		ring = kring->ring;
		/* the destination ring may have not been opened for RX */
		if (unlikely(ring == NULL || kring->nr_mode != NKR_NETMAP_ON))
			goto cleanup;
		lim = kring->nkr_num_slots - 1;

retry:

		if (dst_na->retry && retry) {
			/* try to get some free slot from the previous run */
			kring->nm_notify(kring, 0);
			/* actually useful only for bwraps, since there
			 * the notify will trigger a txsync on the hwna. VALE ports
			 * have dst_na->retry == 0
			 */
		}
		/* reserve the buffers in the queue and an entry
		 * to report completion, and drop lock.
		 * XXX this might become a helper function.
		 */
		mtx_lock(&kring->q_lock);
		if (kring->nkr_stopped) {
			mtx_unlock(&kring->q_lock);
			goto cleanup;
		}
		my_start = j = kring->nkr_hwlease;
		howmany = nm_kr_space(kring, 1);
		if (needed < howmany)
			howmany = needed;
		lease_idx = nm_kr_lease(kring, howmany, 1);
		mtx_unlock(&kring->q_lock);

		/* only retry if we need more than available slots */
		if (retry && needed <= howmany)
			retry = 0;

		/* copy to the destination queue */
		while (howmany > 0) {
			struct netmap_slot *slot;
			struct nm_bdg_fwd *ft_p, *ft_end;
			u_int cnt;

			/* find the queue from which we pick next packet.
			 * NM_FT_NULL is always higher than valid indexes
			 * so we never dereference it if the other list
			 * has packets (and if both are empty we never
			 * get here).
			 */
			if (next < brd_next) {
				ft_p = ft + next;
				next = ft_p->ft_next;
			} else { /* insert broadcast */
				ft_p = ft + brd_next;
				brd_next = ft_p->ft_next;
			}
			cnt = ft_p->ft_frags; // cnt > 0
			if (unlikely(cnt > howmany))
			    break; /* no more space */
			if (netmap_verbose && cnt > 1)
				RD(5, "rx %d frags to %d", cnt, j);
			ft_end = ft_p + cnt;
			if (unlikely(virt_hdr_mismatch)) {
				bdg_mismatch_datapath(na, dst_na, ft_p, ring, &j, lim, &howmany);
			} else {
				howmany -= cnt;
				do {
					char *dst, *src = ft_p->ft_buf;
					size_t copy_len = ft_p->ft_len, dst_len = copy_len;

					slot = &ring->slot[j];
					dst = NMB(&dst_na->up, slot);

					ND("send [%d] %d(%d) bytes at %s:%d",
							i, (int)copy_len, (int)dst_len,
							NM_IFPNAME(dst_ifp), j);
					/* round to a multiple of 64 */
					copy_len = (copy_len + 63) & ~63;

					if (unlikely(copy_len > NETMAP_BUF_SIZE(&dst_na->up) ||
						     copy_len > NETMAP_BUF_SIZE(&na->up))) {
						RD(5, "invalid len %d, down to 64", (int)copy_len);
						copy_len = dst_len = 64; // XXX
					}
					if (ft_p->ft_flags & NS_INDIRECT) {
						if (copyin(src, dst, copy_len)) {
							// invalid user pointer, pretend len is 0
							dst_len = 0;
						}
					} else {
						//memcpy(dst, src, copy_len);
						pkt_copy(src, dst, (int)copy_len);
					}
					slot->len = dst_len;
					slot->flags = (cnt << 8)| NS_MOREFRAG;
					j = nm_next(j, lim);
					needed--;
					ft_p++;
				} while (ft_p != ft_end);
				slot->flags = (cnt << 8); /* clear flag on last entry */
			}
			/* are we done ? */
			if (next == NM_FT_NULL && brd_next == NM_FT_NULL)
				break;
		}
		{
		    /* current position */
		    uint32_t *p = kring->nkr_leases; /* shorthand */
		    uint32_t update_pos;
		    int still_locked = 1;

		    mtx_lock(&kring->q_lock);
		    if (unlikely(howmany > 0)) {
			/* not used all bufs. If i am the last one
			 * i can recover the slots, otherwise must
			 * fill them with 0 to mark empty packets.
			 */
			ND("leftover %d bufs", howmany);
			if (nm_next(lease_idx, lim) == kring->nkr_lease_idx) {
			    /* yes i am the last one */
			    ND("roll back nkr_hwlease to %d", j);
			    kring->nkr_hwlease = j;
			} else {
			    while (howmany-- > 0) {
				ring->slot[j].len = 0;
				ring->slot[j].flags = 0;
				j = nm_next(j, lim);
			    }
			}
		    }
		    p[lease_idx] = j; /* report I am done */

		    update_pos = kring->nr_hwtail;

		    if (my_start == update_pos) {
			/* all slots before my_start have been reported,
			 * so scan subsequent leases to see if other ranges
			 * have been completed, and to a selwakeup or txsync.
		         */
			while (lease_idx != kring->nkr_lease_idx &&
				p[lease_idx] != NR_NOSLOT) {
			    j = p[lease_idx];
			    p[lease_idx] = NR_NOSLOT;
			    lease_idx = nm_next(lease_idx, lim);
			}
			/* j is the new 'write' position. j != my_start
			 * means there are new buffers to report
			 */
			if (likely(j != my_start)) {
				kring->nr_hwtail = j;
				still_locked = 0;
				mtx_unlock(&kring->q_lock);
				kring->nm_notify(kring, 0);
				/* this is netmap_notify for VALE ports and
				 * netmap_bwrap_notify for bwrap. The latter will
				 * trigger a txsync on the underlying hwna
				 */
				if (dst_na->retry && retry--) {
					/* XXX this is going to call nm_notify again.
					 * Only useful for bwrap in virtual machines
					 */
					goto retry;
				}
			}
		    }
		    if (still_locked)
			mtx_unlock(&kring->q_lock);
		}
cleanup:
		d->bq_head = d->bq_tail = NM_FT_NULL; /* cleanup */
		d->bq_len = 0;
	}
	brddst->bq_head = brddst->bq_tail = NM_FT_NULL; /* cleanup */
	brddst->bq_len = 0;
	return 0;
}

/* nm_txsync callback for VALE ports */
static int
netmap_vp_txsync(struct netmap_kring *kring, int flags)
{
	struct netmap_vp_adapter *na =
		(struct netmap_vp_adapter *)kring->na;
	u_int done;
	u_int const lim = kring->nkr_num_slots - 1;
	u_int const head = kring->rhead;

	if (bridge_batch <= 0) { /* testing only */
		done = head; // used all
		goto done;
	}
	if (!na->na_bdg) {
		done = head;
		goto done;
	}
	if (bridge_batch > NM_BDG_BATCH)
		bridge_batch = NM_BDG_BATCH;

	done = nm_bdg_preflush(kring, head);
done:
	if (done != head)
		D("early break at %d/ %d, tail %d", done, head, kring->nr_hwtail);
	/*
	 * packets between 'done' and 'cur' are left unsent.
	 */
	kring->nr_hwcur = done;
	kring->nr_hwtail = nm_prev(done, lim);
	if (netmap_verbose)
		D("%s ring %d flags %d", na->up.name, kring->ring_id, flags);
	return 0;
}


/* rxsync code used by VALE ports nm_rxsync callback and also
 * internally by the brwap
 */
static int
netmap_vp_rxsync_locked(struct netmap_kring *kring, int flags)
{
	struct netmap_adapter *na = kring->na;
	struct netmap_ring *ring = kring->ring;
	u_int nm_i, lim = kring->nkr_num_slots - 1;
	u_int head = kring->rhead;
	int n;

	if (head > lim) {
		D("ouch dangerous reset!!!");
		n = netmap_ring_reinit(kring);
		goto done;
	}

	/* First part, import newly received packets. */
	/* actually nothing to do here, they are already in the kring */

	/* Second part, skip past packets that userspace has released. */
	nm_i = kring->nr_hwcur;
	if (nm_i != head) {
		/* consistency check, but nothing really important here */
		for (n = 0; likely(nm_i != head); n++) {
			struct netmap_slot *slot = &ring->slot[nm_i];
			void *addr = NMB(na, slot);

			if (addr == NETMAP_BUF_BASE(kring->na)) { /* bad buf */
				D("bad buffer index %d, ignore ?",
					slot->buf_idx);
			}
			slot->flags &= ~NS_BUF_CHANGED;
			nm_i = nm_next(nm_i, lim);
		}
		kring->nr_hwcur = head;
	}

	n = 0;
done:
	return n;
}

/*
 * nm_rxsync callback for VALE ports
 * user process reading from a VALE switch.
 * Already protected against concurrent calls from userspace,
 * but we must acquire the queue's lock to protect against
 * writers on the same queue.
 */
static int
netmap_vp_rxsync(struct netmap_kring *kring, int flags)
{
	int n;

	mtx_lock(&kring->q_lock);
	n = netmap_vp_rxsync_locked(kring, flags);
	mtx_unlock(&kring->q_lock);
	return n;
}


/* nm_bdg_attach callback for VALE ports
 * The na_vp port is this same netmap_adapter. There is no host port.
 */
static int
netmap_vp_bdg_attach(const char *name, struct netmap_adapter *na)
{
	struct netmap_vp_adapter *vpna = (struct netmap_vp_adapter *)na;

	if (vpna->na_bdg)
		return netmap_bwrap_attach(name, na);
	na->na_vp = vpna;
	strncpy(na->name, name, sizeof(na->name));
	na->na_hostvp = NULL;
	return 0;
}

/* create a netmap_vp_adapter that describes a VALE port.
 * Only persistent VALE ports have a non-null ifp.
 */
static int
netmap_vp_create(struct nmreq_header *hdr, struct ifnet *ifp,
		struct netmap_mem_d *nmd, struct netmap_vp_adapter **ret)
{
	struct nmreq_register *req = (struct nmreq_register *)hdr->nr_body;
	struct netmap_vp_adapter *vpna;
	struct netmap_adapter *na;
	int error = 0;
	u_int npipes = 0;
	u_int extrabufs = 0;

	if (hdr->nr_reqtype != NETMAP_REQ_REGISTER) {
		return EINVAL;
	}

	vpna = nm_os_malloc(sizeof(*vpna));
	if (vpna == NULL)
		return ENOMEM;

 	na = &vpna->up;

	na->ifp = ifp;
	strncpy(na->name, hdr->nr_name, sizeof(na->name));

	/* bound checking */
	na->num_tx_rings = req->nr_tx_rings;
	nm_bound_var(&na->num_tx_rings, 1, 1, NM_BDG_MAXRINGS, NULL);
	req->nr_tx_rings = na->num_tx_rings; /* write back */
	na->num_rx_rings = req->nr_rx_rings;
	nm_bound_var(&na->num_rx_rings, 1, 1, NM_BDG_MAXRINGS, NULL);
	req->nr_rx_rings = na->num_rx_rings; /* write back */
	nm_bound_var(&req->nr_tx_slots, NM_BRIDGE_RINGSIZE,
			1, NM_BDG_MAXSLOTS, NULL);
	na->num_tx_desc = req->nr_tx_slots;
	nm_bound_var(&req->nr_rx_slots, NM_BRIDGE_RINGSIZE,
			1, NM_BDG_MAXSLOTS, NULL);
	/* validate number of pipes. We want at least 1,
	 * but probably can do with some more.
	 * So let's use 2 as default (when 0 is supplied)
	 */
	nm_bound_var(&npipes, 2, 1, NM_MAXPIPES, NULL);
	/* validate extra bufs */
	nm_bound_var(&extrabufs, 0, 0,
			128*NM_BDG_MAXSLOTS, NULL);
	req->nr_extra_bufs = extrabufs; /* write back */
	na->num_rx_desc = req->nr_rx_slots;
	/* Set the mfs to a default value, as it is needed on the VALE
	 * mismatch datapath. XXX We should set it according to the MTU
	 * known to the kernel. */
	vpna->mfs = NM_BDG_MFS_DEFAULT;
	vpna->last_smac = ~0llu;
	/*if (vpna->mfs > netmap_buf_size)  TODO netmap_buf_size is zero??
		vpna->mfs = netmap_buf_size; */
        if (netmap_verbose)
		D("max frame size %u", vpna->mfs);

	na->na_flags |= NAF_BDG_MAYSLEEP;
	/* persistent VALE ports look like hw devices
	 * with a native netmap adapter
	 */
	if (ifp)
		na->na_flags |= NAF_NATIVE;
	na->nm_txsync = netmap_vp_txsync;
	na->nm_rxsync = netmap_vp_rxsync;
	na->nm_register = netmap_vp_reg;
	na->nm_krings_create = netmap_vp_krings_create;
	na->nm_krings_delete = netmap_vp_krings_delete;
	na->nm_dtor = netmap_vp_dtor;
	D("nr_mem_id %d", req->nr_mem_id);
	na->nm_mem = nmd ?
		netmap_mem_get(nmd):
		netmap_mem_private_new(
			na->num_tx_rings, na->num_tx_desc,
			na->num_rx_rings, na->num_rx_desc,
			req->nr_extra_bufs, npipes, &error);
	if (na->nm_mem == NULL)
		goto err;
	na->nm_bdg_attach = netmap_vp_bdg_attach;
	/* other nmd fields are set in the common routine */
	error = netmap_attach_common(na);
	if (error)
		goto err;
	*ret = vpna;
	return 0;

err:
	if (na->nm_mem != NULL)
		netmap_mem_put(na->nm_mem);
	nm_os_free(vpna);
	return error;
}

/* Bridge wrapper code (bwrap).
 * This is used to connect a non-VALE-port netmap_adapter (hwna) to a
 * VALE switch.
 * The main task is to swap the meaning of tx and rx rings to match the
 * expectations of the VALE switch code (see nm_bdg_flush).
 *
 * The bwrap works by interposing a netmap_bwrap_adapter between the
 * rest of the system and the hwna. The netmap_bwrap_adapter looks like
 * a netmap_vp_adapter to the rest the system, but, internally, it
 * translates all callbacks to what the hwna expects.
 *
 * Note that we have to intercept callbacks coming from two sides:
 *
 *  - callbacks coming from the netmap module are intercepted by
 *    passing around the netmap_bwrap_adapter instead of the hwna
 *
 *  - callbacks coming from outside of the netmap module only know
 *    about the hwna. This, however, only happens in interrupt
 *    handlers, where only the hwna->nm_notify callback is called.
 *    What the bwrap does is to overwrite the hwna->nm_notify callback
 *    with its own netmap_bwrap_intr_notify.
 *    XXX This assumes that the hwna->nm_notify callback was the
 *    standard netmap_notify(), as it is the case for nic adapters.
 *    Any additional action performed by hwna->nm_notify will not be
 *    performed by netmap_bwrap_intr_notify.
 *
 * Additionally, the bwrap can optionally attach the host rings pair
 * of the wrapped adapter to a different port of the switch.
 */


static void
netmap_bwrap_dtor(struct netmap_adapter *na)
{
	struct netmap_bwrap_adapter *bna = (struct netmap_bwrap_adapter*)na;
	struct netmap_adapter *hwna = bna->hwna;
	struct nm_bridge *b = bna->up.na_bdg,
		*bh = bna->host.na_bdg;

	if (bna->host.up.nm_mem)
		netmap_mem_put(bna->host.up.nm_mem);

	if (b) {
		netmap_bdg_detach_common(b, bna->up.bdg_port,
			    (bh ? bna->host.bdg_port : -1));
	}

	ND("na %p", na);
	na->ifp = NULL;
	bna->host.up.ifp = NULL;
	hwna->na_private = NULL;
	hwna->na_vp = hwna->na_hostvp = NULL;
	hwna->na_flags &= ~NAF_BUSY;
	netmap_adapter_put(hwna);

}


/*
 * Intr callback for NICs connected to a bridge.
 * Simply ignore tx interrupts (maybe we could try to recover space ?)
 * and pass received packets from nic to the bridge.
 *
 * XXX TODO check locking: this is called from the interrupt
 * handler so we should make sure that the interface is not
 * disconnected while passing down an interrupt.
 *
 * Note, no user process can access this NIC or the host stack.
 * The only part of the ring that is significant are the slots,
 * and head/cur/tail are set from the kring as needed
 * (part as a receive ring, part as a transmit ring).
 *
 * callback that overwrites the hwna notify callback.
 * Packets come from the outside or from the host stack and are put on an
 * hwna rx ring.
 * The bridge wrapper then sends the packets through the bridge.
 */
static int
netmap_bwrap_intr_notify(struct netmap_kring *kring, int flags)
{
	struct netmap_adapter *na = kring->na;
	struct netmap_bwrap_adapter *bna = na->na_private;
	struct netmap_kring *bkring;
	struct netmap_vp_adapter *vpna = &bna->up;
	u_int ring_nr = kring->ring_id;
	int ret = NM_IRQ_COMPLETED;
	int error;

	if (netmap_verbose)
	    D("%s %s 0x%x", na->name, kring->name, flags);

	bkring = &vpna->up.tx_rings[ring_nr];

	/* make sure the ring is not disabled */
	if (nm_kr_tryget(kring, 0 /* can't sleep */, NULL)) {
		return EIO;
	}

	if (netmap_verbose)
	    D("%s head %d cur %d tail %d",  na->name,
		kring->rhead, kring->rcur, kring->rtail);

	/* simulate a user wakeup on the rx ring
	 * fetch packets that have arrived.
	 */
	error = kring->nm_sync(kring, 0);
	if (error)
		goto put_out;
	if (kring->nr_hwcur == kring->nr_hwtail) {
		if (netmap_verbose)
			D("how strange, interrupt with no packets on %s",
			    na->name);
		goto put_out;
	}

	/* new packets are kring->rcur to kring->nr_hwtail, and the bkring
	 * had hwcur == bkring->rhead. So advance bkring->rhead to kring->nr_hwtail
	 * to push all packets out.
	 */
	bkring->rhead = bkring->rcur = kring->nr_hwtail;

	netmap_vp_txsync(bkring, flags);

	/* mark all buffers as released on this ring */
	kring->rhead = kring->rcur = kring->rtail = kring->nr_hwtail;
	/* another call to actually release the buffers */
	error = kring->nm_sync(kring, 0);

	/* The second rxsync may have further advanced hwtail. If this happens,
	 *  return NM_IRQ_RESCHED, otherwise just return NM_IRQ_COMPLETED. */
	if (kring->rcur != kring->nr_hwtail) {
		ret = NM_IRQ_RESCHED;
	}
put_out:
	nm_kr_put(kring);

	return error ? error : ret;
}


/* nm_register callback for bwrap */
static int
netmap_bwrap_reg(struct netmap_adapter *na, int onoff)
{
	struct netmap_bwrap_adapter *bna =
		(struct netmap_bwrap_adapter *)na;
	struct netmap_adapter *hwna = bna->hwna;
	struct netmap_vp_adapter *hostna = &bna->host;
	int error, i;
	enum txrx t;

	ND("%s %s", na->name, onoff ? "on" : "off");

	if (onoff) {
		/* netmap_do_regif has been called on the bwrap na.
		 * We need to pass the information about the
		 * memory allocator down to the hwna before
		 * putting it in netmap mode
		 */
		hwna->na_lut = na->na_lut;

		if (hostna->na_bdg) {
			/* if the host rings have been attached to switch,
			 * we need to copy the memory allocator information
			 * in the hostna also
			 */
			hostna->up.na_lut = na->na_lut;
		}

	}

	/* pass down the pending ring state information */
	for_rx_tx(t) {
		for (i = 0; i < nma_get_nrings(na, t) + 1; i++)
			NMR(hwna, t)[i].nr_pending_mode =
				NMR(na, t)[i].nr_pending_mode;
	}

	/* forward the request to the hwna */
	error = hwna->nm_register(hwna, onoff);
	if (error)
		return error;

	/* copy up the current ring state information */
	for_rx_tx(t) {
		for (i = 0; i < nma_get_nrings(na, t) + 1; i++) {
			struct netmap_kring *kring = &NMR(hwna, t)[i];
			NMR(na, t)[i].nr_mode = kring->nr_mode;
		}
	}

	/* impersonate a netmap_vp_adapter */
	netmap_vp_reg(na, onoff);
	if (hostna->na_bdg)
		netmap_vp_reg(&hostna->up, onoff);

	if (onoff) {
		u_int i;
		/* intercept the hwna nm_nofify callback on the hw rings */
		for (i = 0; i < hwna->num_rx_rings; i++) {
			hwna->rx_rings[i].save_notify = hwna->rx_rings[i].nm_notify;
			hwna->rx_rings[i].nm_notify = netmap_bwrap_intr_notify;
		}
		i = hwna->num_rx_rings; /* for safety */
		/* save the host ring notify unconditionally */
		hwna->rx_rings[i].save_notify = hwna->rx_rings[i].nm_notify;
		if (hostna->na_bdg) {
			/* also intercept the host ring notify */
			hwna->rx_rings[i].nm_notify = netmap_bwrap_intr_notify;
		}
		if (na->active_fds == 0)
			na->na_flags |= NAF_NETMAP_ON;
	} else {
		u_int i;

		if (na->active_fds == 0)
			na->na_flags &= ~NAF_NETMAP_ON;

		/* reset all notify callbacks (including host ring) */
		for (i = 0; i <= hwna->num_rx_rings; i++) {
			hwna->rx_rings[i].nm_notify = hwna->rx_rings[i].save_notify;
			hwna->rx_rings[i].save_notify = NULL;
		}
		hwna->na_lut.lut = NULL;
		hwna->na_lut.objtotal = 0;
		hwna->na_lut.objsize = 0;

		/* pass ownership of the netmap rings to the hwna */
		for_rx_tx(t) {
			for (i = 0; i < nma_get_nrings(na, t) + 1; i++) {
				NMR(na, t)[i].ring = NULL;
			}
		}

	}

	return 0;
}

/* nm_config callback for bwrap */
static int
netmap_bwrap_config(struct netmap_adapter *na, u_int *txr, u_int *txd,
				    u_int *rxr, u_int *rxd)
{
	struct netmap_bwrap_adapter *bna =
		(struct netmap_bwrap_adapter *)na;
	struct netmap_adapter *hwna = bna->hwna;

	/* forward the request */
	netmap_update_config(hwna);
	/* swap the results */
	*txr = hwna->num_rx_rings;
	*txd = hwna->num_rx_desc;
	*rxr = hwna->num_tx_rings;
	*rxd = hwna->num_rx_desc;

	return 0;
}


/* nm_krings_create callback for bwrap */
static int
netmap_bwrap_krings_create(struct netmap_adapter *na)
{
	struct netmap_bwrap_adapter *bna =
		(struct netmap_bwrap_adapter *)na;
	struct netmap_adapter *hwna = bna->hwna;
	struct netmap_adapter *hostna = &bna->host.up;
	int i, error = 0;
	enum txrx t;

	ND("%s", na->name);

	/* impersonate a netmap_vp_adapter */
	error = netmap_vp_krings_create(na);
	if (error)
		return error;

	/* also create the hwna krings */
	error = hwna->nm_krings_create(hwna);
	if (error) {
		goto err_del_vp_rings;
	}

	/* increment the usage counter for all the hwna krings */
        for_rx_tx(t) {
                for (i = 0; i < nma_get_nrings(hwna, t) + 1; i++) {
			NMR(hwna, t)[i].users++;
		}
        }

	/* now create the actual rings */
	error = netmap_mem_rings_create(hwna);
	if (error) {
		goto err_dec_users;
	}

	/* cross-link the netmap rings
	 * The original number of rings comes from hwna,
	 * rx rings on one side equals tx rings on the other.
	 */
        for_rx_tx(t) {
                enum txrx r = nm_txrx_swap(t); /* swap NR_TX <-> NR_RX */
                for (i = 0; i < nma_get_nrings(hwna, r) + 1; i++) {
                        NMR(na, t)[i].nkr_num_slots = NMR(hwna, r)[i].nkr_num_slots;
                        NMR(na, t)[i].ring = NMR(hwna, r)[i].ring;
                }
        }

	if (na->na_flags & NAF_HOST_RINGS) {
		/* the hostna rings are the host rings of the bwrap.
		 * The corresponding krings must point back to the
		 * hostna
		 */
		hostna->tx_rings = &na->tx_rings[na->num_tx_rings];
		hostna->tx_rings[0].na = hostna;
		hostna->rx_rings = &na->rx_rings[na->num_rx_rings];
		hostna->rx_rings[0].na = hostna;
	}

	return 0;

err_dec_users:
        for_rx_tx(t) {
		NMR(hwna, t)[i].users--;
        }
	hwna->nm_krings_delete(hwna);
err_del_vp_rings:
	netmap_vp_krings_delete(na);

	return error;
}


static void
netmap_bwrap_krings_delete(struct netmap_adapter *na)
{
	struct netmap_bwrap_adapter *bna =
		(struct netmap_bwrap_adapter *)na;
	struct netmap_adapter *hwna = bna->hwna;
	enum txrx t;
	int i;

	ND("%s", na->name);

	/* decrement the usage counter for all the hwna krings */
        for_rx_tx(t) {
                for (i = 0; i < nma_get_nrings(hwna, t) + 1; i++) {
			NMR(hwna, t)[i].users--;
		}
        }

	/* delete any netmap rings that are no longer needed */
	netmap_mem_rings_delete(hwna);
	hwna->nm_krings_delete(hwna);
	netmap_vp_krings_delete(na);
}


/* notify method for the bridge-->hwna direction */
static int
netmap_bwrap_notify(struct netmap_kring *kring, int flags)
{
	struct netmap_adapter *na = kring->na;
	struct netmap_bwrap_adapter *bna = na->na_private;
	struct netmap_adapter *hwna = bna->hwna;
	u_int ring_n = kring->ring_id;
	u_int lim = kring->nkr_num_slots - 1;
	struct netmap_kring *hw_kring;
	int error;

	ND("%s: na %s hwna %s",
			(kring ? kring->name : "NULL!"),
			(na ? na->name : "NULL!"),
			(hwna ? hwna->name : "NULL!"));
	hw_kring = &hwna->tx_rings[ring_n];

	if (nm_kr_tryget(hw_kring, 0, NULL)) {
		return ENXIO;
	}

	/* first step: simulate a user wakeup on the rx ring */
	netmap_vp_rxsync(kring, flags);
	ND("%s[%d] PRE rx(c%3d t%3d l%3d) ring(h%3d c%3d t%3d) tx(c%3d ht%3d t%3d)",
		na->name, ring_n,
		kring->nr_hwcur, kring->nr_hwtail, kring->nkr_hwlease,
		ring->head, ring->cur, ring->tail,
		hw_kring->nr_hwcur, hw_kring->nr_hwtail, hw_ring->rtail);
	/* second step: the new packets are sent on the tx ring
	 * (which is actually the same ring)
	 */
	hw_kring->rhead = hw_kring->rcur = kring->nr_hwtail;
	error = hw_kring->nm_sync(hw_kring, flags);
	if (error)
		goto put_out;

	/* third step: now we are back the rx ring */
	/* claim ownership on all hw owned bufs */
	kring->rhead = kring->rcur = nm_next(hw_kring->nr_hwtail, lim); /* skip past reserved slot */

	/* fourth step: the user goes to sleep again, causing another rxsync */
	netmap_vp_rxsync(kring, flags);
	ND("%s[%d] PST rx(c%3d t%3d l%3d) ring(h%3d c%3d t%3d) tx(c%3d ht%3d t%3d)",
		na->name, ring_n,
		kring->nr_hwcur, kring->nr_hwtail, kring->nkr_hwlease,
		ring->head, ring->cur, ring->tail,
		hw_kring->nr_hwcur, hw_kring->nr_hwtail, hw_kring->rtail);
put_out:
	nm_kr_put(hw_kring);

	return error ? error : NM_IRQ_COMPLETED;
}


/* nm_bdg_ctl callback for the bwrap.
 * Called on bridge-attach and detach, as an effect of vale-ctl -[ahd].
 * On attach, it needs to provide a fake netmap_priv_d structure and
 * perform a netmap_do_regif() on the bwrap. This will put both the
 * bwrap and the hwna in netmap mode, with the netmap rings shared
 * and cross linked. Moroever, it will start intercepting interrupts
 * directed to hwna.
 */
static int
netmap_bwrap_bdg_ctl(struct nmreq_header *hdr, struct netmap_adapter *na)
{
	struct netmap_priv_d *npriv;
	struct netmap_bwrap_adapter *bna = (struct netmap_bwrap_adapter*)na;
	int error = 0;

	if (hdr->nr_reqtype == NETMAP_REQ_VALE_ATTACH) {
		struct nmreq_vale_attach *req =
			(struct nmreq_vale_attach *)hdr->nr_body;
		if (req->reg.nr_ringid != 0 ||
			(req->reg.nr_mode != NR_REG_ALL_NIC &&
				req->reg.nr_mode != NR_REG_NIC_SW)) {
			/* We only support attaching all the NIC rings
			 * and/or the host stack. */
			return EINVAL;
		}
		if (NETMAP_OWNED_BY_ANY(na)) {
			return EBUSY;
		}
		if (bna->na_kpriv) {
			/* nothing to do */
			return 0;
		}
		npriv = netmap_priv_new();
		if (npriv == NULL)
			return ENOMEM;
		npriv->np_ifp = na->ifp; /* let the priv destructor release the ref */
		error = netmap_do_regif(npriv, na, req->reg.nr_mode,
					req->reg.nr_ringid, req->reg.nr_flags);
		if (error) {
			netmap_priv_delete(npriv);
			return error;
		}
		bna->na_kpriv = npriv;
		na->na_flags |= NAF_BUSY;
	} else {
		if (na->active_fds == 0) /* not registered */
			return EINVAL;
		netmap_priv_delete(bna->na_kpriv);
		bna->na_kpriv = NULL;
		na->na_flags &= ~NAF_BUSY;
	}

	return error;
}

/* attach a bridge wrapper to the 'real' device */
int
netmap_bwrap_attach(const char *nr_name, struct netmap_adapter *hwna)
{
	struct netmap_bwrap_adapter *bna;
	struct netmap_adapter *na = NULL;
	struct netmap_adapter *hostna = NULL;
	int error = 0;
	enum txrx t;

	/* make sure the NIC is not already in use */
	if (NETMAP_OWNED_BY_ANY(hwna)) {
		D("NIC %s busy, cannot attach to bridge", hwna->name);
		return EBUSY;
	}

	bna = nm_os_malloc(sizeof(*bna));
	if (bna == NULL) {
		return ENOMEM;
	}

	na = &bna->up.up;
	/* make bwrap ifp point to the real ifp */
	na->ifp = hwna->ifp;
	if_ref(na->ifp);
	na->na_private = bna;
	strncpy(na->name, nr_name, sizeof(na->name));
	/* fill the ring data for the bwrap adapter with rx/tx meanings
	 * swapped. The real cross-linking will be done during register,
	 * when all the krings will have been created.
	 */
	for_rx_tx(t) {
		enum txrx r = nm_txrx_swap(t); /* swap NR_TX <-> NR_RX */
		nma_set_nrings(na, t, nma_get_nrings(hwna, r));
		nma_set_ndesc(na, t, nma_get_ndesc(hwna, r));
	}
	na->nm_dtor = netmap_bwrap_dtor;
	na->nm_register = netmap_bwrap_reg;
	// na->nm_txsync = netmap_bwrap_txsync;
	// na->nm_rxsync = netmap_bwrap_rxsync;
	na->nm_config = netmap_bwrap_config;
	na->nm_krings_create = netmap_bwrap_krings_create;
	na->nm_krings_delete = netmap_bwrap_krings_delete;
	na->nm_notify = netmap_bwrap_notify;
	na->nm_bdg_ctl = netmap_bwrap_bdg_ctl;
	na->pdev = hwna->pdev;
	na->nm_mem = netmap_mem_get(hwna->nm_mem);
	na->virt_hdr_len = hwna->virt_hdr_len;
	bna->up.retry = 1; /* XXX maybe this should depend on the hwna */
	/* Set the mfs, needed on the VALE mismatch datapath. */
	bna->up.mfs = NM_BDG_MFS_DEFAULT;

	bna->hwna = hwna;
	netmap_adapter_get(hwna);
	hwna->na_private = bna; /* weak reference */
	hwna->na_vp = &bna->up;

	if (hwna->na_flags & NAF_HOST_RINGS) {
		if (hwna->na_flags & NAF_SW_ONLY)
			na->na_flags |= NAF_SW_ONLY;
		na->na_flags |= NAF_HOST_RINGS;
		hostna = &bna->host.up;
		snprintf(hostna->name, sizeof(hostna->name), "%s^", nr_name);
		hostna->ifp = hwna->ifp;
		for_rx_tx(t) {
			enum txrx r = nm_txrx_swap(t);
			nma_set_nrings(hostna, t, 1);
			nma_set_ndesc(hostna, t, nma_get_ndesc(hwna, r));
		}
		// hostna->nm_txsync = netmap_bwrap_host_txsync;
		// hostna->nm_rxsync = netmap_bwrap_host_rxsync;
		hostna->nm_notify = netmap_bwrap_notify;
		hostna->nm_mem = netmap_mem_get(na->nm_mem);
		hostna->na_private = bna;
		hostna->na_vp = &bna->up;
		na->na_hostvp = hwna->na_hostvp =
			hostna->na_hostvp = &bna->host;
		hostna->na_flags = NAF_BUSY; /* prevent NIOCREGIF */
		bna->host.mfs = NM_BDG_MFS_DEFAULT;
	}

	ND("%s<->%s txr %d txd %d rxr %d rxd %d",
		na->name, ifp->if_xname,
		na->num_tx_rings, na->num_tx_desc,
		na->num_rx_rings, na->num_rx_desc);

	error = netmap_attach_common(na);
	if (error) {
		goto err_free;
	}
	hwna->na_flags |= NAF_BUSY;
	return 0;

err_free:
	hwna->na_vp = hwna->na_hostvp = NULL;
	netmap_adapter_put(hwna);
	nm_os_free(bna);
	return error;

}

struct nm_bridge *
netmap_init_bridges2(u_int n)
{
	int i;
	struct nm_bridge *b;

	b = nm_os_malloc(sizeof(struct nm_bridge) * n);
	if (b == NULL)
		return NULL;
	for (i = 0; i < n; i++)
		BDG_RWINIT(&b[i]);
	return b;
}

void
netmap_uninit_bridges2(struct nm_bridge *b, u_int n)
{
	int i;

	if (b == NULL)
		return;

	for (i = 0; i < n; i++)
		BDG_RWDESTROY(&b[i]);
	nm_os_free(b);
}

int
netmap_init_bridges(void)
{
#ifdef CONFIG_NET_NS
	return netmap_bns_register();
#else
	nm_bridges = netmap_init_bridges2(NM_BRIDGES);
	if (nm_bridges == NULL)
		return ENOMEM;
	return 0;
#endif
}

void
netmap_uninit_bridges(void)
{
#ifdef CONFIG_NET_NS
	netmap_bns_unregister();
#else
	netmap_uninit_bridges2(nm_bridges, NM_BRIDGES);
#endif
}
#endif /* WITH_VALE */<|MERGE_RESOLUTION|>--- conflicted
+++ resolved
@@ -880,17 +880,13 @@
 		}
 	}
 
-<<<<<<< HEAD
-	error = netmap_get_bdg_na(hdr, &na, nmd, 1 /* create if not exists */);
-=======
-	/* XXX check existing one */
-	error = netmap_get_bdg_na(nmr, &na, nmd, 0);
+	/* Check if it already exists to prevent double attach. */
+	error = netmap_get_bdg_na(hdr, &na, nmd, 0);
 	if (!error) {
 		error = EBUSY;
 		goto unref_exit;
 	}
-	error = netmap_get_bdg_na(nmr, &na, nmd, 1 /* create if not exists */);
->>>>>>> 3d34d589
+	error = netmap_get_bdg_na(hdr, &na, nmd, 1 /* create if not exists */);
 	if (error) /* no device */
 		goto unlock_exit;
 
