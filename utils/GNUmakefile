# For multiple programs using a single source file each,
# we can just define 'progs' and create custom targets.
<<<<<<< HEAD
PROGS	= test_select testmmap test_nm producer ctrl-api-test
X86PROGS = testlock testcsum
=======
PROGS	= test_select testmmap test_nm functional ctrl-api-test
X86PROGS = testlock testcsum producer
>>>>>>> 8b812403
LIBNETMAP =

CLEANFILES = $(PROGS) $(X86PROGS) *.o

SRCDIR ?= ..
VPATH = $(SRCDIR)/utils

NO_MAN=
CFLAGS = -O2 -pipe
CFLAGS += -Werror -Wall -Wunused-function
CFLAGS += -I $(SRCDIR)/sys # -I/home/luigi/FreeBSD/head/sys -I../sys
CFLAGS += -Wextra
CFLAGS += $(SUBSYS_FLAGS)
ifdef WITH_PCAP
# do not use pcap by default, as it is not always available on linux
LDLIBS += -lpcap
else
CFLAGS += -DNO_PCAP
endif

LDLIBS += -lpthread
ifeq ($(shell uname),Linux)
	LDLIBS += -lrt -lm	# on linux
endif
#SRCS = pkt-gen.c

PREFIX ?= /usr/local

all: $(PROGS)

all-x86: $(PROGS) $(X86PROGS)

kern_test: testmod/kern_test.c

test_nm: test_nm.o

clean:
	-@rm -rf $(CLEANFILES)

testlock: testlock.c

.PHONY: install
install: $(PROGS:%=install-%)

install-%:
	install -D $* $(DESTDIR)/$(PREFIX)/bin/$*<|MERGE_RESOLUTION|>--- conflicted
+++ resolved
@@ -1,12 +1,7 @@
 # For multiple programs using a single source file each,
 # we can just define 'progs' and create custom targets.
-<<<<<<< HEAD
-PROGS	= test_select testmmap test_nm producer ctrl-api-test
-X86PROGS = testlock testcsum
-=======
 PROGS	= test_select testmmap test_nm functional ctrl-api-test
 X86PROGS = testlock testcsum producer
->>>>>>> 8b812403
 LIBNETMAP =
 
 CLEANFILES = $(PROGS) $(X86PROGS) *.o
